--- conflicted
+++ resolved
@@ -20,10 +20,7 @@
   - cd ..
   - coverage run --source=axelrod -m unittest discover
   - coverage report -m
-<<<<<<< HEAD
-=======
   # Run the doctests
->>>>>>> 84e44796
   - sh doctest
 after_success:
   - coveralls