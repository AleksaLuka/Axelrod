import pkg_resources
from typing import List, Dict, Tuple, Union

def load_file(filename: str, directory: str) -> List[List[str]]:
    """Loads a data file stored in the Axelrod library's data subdirectory,
    likely for parameters for a strategy."""
    path = '/'.join((directory, filename))
    data_bytes = pkg_resources.resource_string(__name__, path)
    data = data_bytes.decode('UTF-8', 'replace')
    rows = []
    for line in data.split('\n'):
        if line.startswith('#') or len(line) == 0:
            continue
        s = line.split(', ')
        rows.append(s)
    return rows


def load_weights(filename: str ="ann_weights.csv", directory: str ="data") -> Dict[str, Tuple[int, int, List[float]]]:
    """Load Neural Network Weights."""
    rows = load_file(filename, directory)
    d = dict()
    for row in rows:
        name = str(row[0])
        num_features = int(row[1])
        num_hidden = int(row[2])
        weights = list(map(float, row[3:]))
        d[name] = (num_features, num_hidden, weights)
    return d


<<<<<<< HEAD
def load_lookerup_tables(filename: str ="lookup_tables.csv", directory: str ="data") -> Dict[Tuple[str, int, int, int], Tuple[str, str]]:
    """Load lookup tables."""
    rows = load_file(filename, directory)
    d = dict()
    for row in rows:
        name, a, b, c, initial, pattern = row
        d[(name, int(a), int(b), int(c))] = (initial, pattern)
    return d


def load_pso_tables(filename: str ="pso_gambler.csv", directory: str ="data") -> Dict[Tuple[str, int, int, int], List[float]]:
=======
def load_pso_tables(filename="pso_gambler.csv", directory="data"):
>>>>>>> c2dba096
    """Load lookup tables."""
    rows = load_file(filename, directory)
    d = dict()
    for row in rows:
        name, a, b, c, = str(row[0]), int(row[1]), int(row[2]), int(row[3])
        values = list(map(float, row[4:]))
        d[(name, int(a), int(b), int(c))] = values
    return d<|MERGE_RESOLUTION|>--- conflicted
+++ resolved
@@ -28,22 +28,7 @@
         d[name] = (num_features, num_hidden, weights)
     return d
 
-
-<<<<<<< HEAD
-def load_lookerup_tables(filename: str ="lookup_tables.csv", directory: str ="data") -> Dict[Tuple[str, int, int, int], Tuple[str, str]]:
-    """Load lookup tables."""
-    rows = load_file(filename, directory)
-    d = dict()
-    for row in rows:
-        name, a, b, c, initial, pattern = row
-        d[(name, int(a), int(b), int(c))] = (initial, pattern)
-    return d
-
-
-def load_pso_tables(filename: str ="pso_gambler.csv", directory: str ="data") -> Dict[Tuple[str, int, int, int], List[float]]:
-=======
 def load_pso_tables(filename="pso_gambler.csv", directory="data"):
->>>>>>> c2dba096
     """Load lookup tables."""
     rows = load_file(filename, directory)
     d = dict()
