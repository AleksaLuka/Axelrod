import unittest

import filecmp

<<<<<<< HEAD
import axelrod
from axelrod.load_data_ import axl_filename
=======
import axelrod as axl
>>>>>>> d4735cb2
from axelrod.strategy_transformers import FinalTransformer
from axelrod.tests.property import tournaments

from hypothesis import given, settings

class TestTournament(unittest.TestCase):
    @classmethod
    def setUpClass(cls):
        cls.game = axl.Game()
        cls.players = [
            axl.Cooperator(),
            axl.TitForTat(),
            axl.Defector(),
            axl.Grudger(),
            axl.GoByMajority(),
        ]
        cls.player_names = [str(p) for p in cls.players]
        cls.test_name = "test"
        cls.test_repetitions = 3

        cls.expected_outcome = [
            ("Cooperator", [45, 45, 45]),
            ("Defector", [52, 52, 52]),
            ("Grudger", [49, 49, 49]),
            ("Soft Go By Majority", [49, 49, 49]),
            ("Tit For Tat", [49, 49, 49]),
        ]
        cls.expected_outcome.sort()

<<<<<<< HEAD
    @given(
        tournaments(
            strategies=axelrod.short_run_time_strategies,
            min_size=10,
            max_size=30,
            min_turns=2,
            max_turns=210,
            min_repetitions=1,
            max_repetitions=4,
        )
    )
=======
    @given(tournaments(
        strategies=axl.short_run_time_strategies,
        min_size=10,
        max_size=30,
        min_turns=2,
        max_turns=210,
        min_repetitions=1,
        max_repetitions=4,
    ))
>>>>>>> d4735cb2
    @settings(max_examples=1)
    def test_big_tournaments(self, tournament):
        """A test to check that tournament runs with a sample of non-cheating
        strategies."""
        filename = axl_filename("test_outputs", "test_tournament.csv")
        self.assertIsNone(
            tournament.play(progress_bar=False, filename=filename, build_results=False)
        )

    def test_serial_play(self):
        tournament = axl.Tournament(
            name=self.test_name,
            players=self.players,
            game=self.game,
            turns=5,
            repetitions=self.test_repetitions,
        )
        scores = tournament.play(progress_bar=False).scores
        actual_outcome = sorted(zip(self.player_names, scores))
        self.assertEqual(actual_outcome, self.expected_outcome)

    def test_parallel_play(self):
        tournament = axl.Tournament(
            name=self.test_name,
            players=self.players,
            game=self.game,
            turns=5,
            repetitions=self.test_repetitions,
        )
        scores = tournament.play(processes=2, progress_bar=False).scores
        actual_outcome = sorted(zip(self.player_names, scores))
        self.assertEqual(actual_outcome, self.expected_outcome)

    def test_repeat_tournament_deterministic(self):
        """A test to check that tournament gives same results."""
        deterministic_players = [
            s()
            for s in axl.short_run_time_strategies
            if not s().classifier["stochastic"]
        ]
        files = []
        for _ in range(2):
            tournament = axl.Tournament(
                name="test",
                players=deterministic_players,
                game=self.game,
                turns=2,
                repetitions=2,
            )
            files.append(
                axl_filename("test_outputs", "stochastic_tournament_{}.csv".format(_))
            )
            tournament.play(progress_bar=False, filename=files[-1], build_results=False)
        self.assertTrue(filecmp.cmp(files[0], files[1]))

    def test_repeat_tournament_stochastic(self):
        """
        A test to check that tournament gives same results when setting seed.
        """
        files = []
        for _ in range(2):
            axl.seed(0)
            stochastic_players = [
                s()
                for s in axl.short_run_time_strategies
                if s().classifier["stochastic"]
            ]
            tournament = axl.Tournament(
                name="test",
                players=stochastic_players,
                game=self.game,
                turns=2,
                repetitions=2,
            )
            files.append(
                axl_filename("test_outputs", "stochastic_tournament_{}.csv".format(_))
            )
            tournament.play(progress_bar=False, filename=files[-1], build_results=False)
        self.assertTrue(filecmp.cmp(files[0], files[1]))


class TestNoisyTournament(unittest.TestCase):
    def test_noisy_tournament(self):
        # Defector should win for low noise
        players = [axl.Cooperator(), axl.Defector()]
        tournament = axl.Tournament(players, turns=5, repetitions=3, noise=0.0)
        results = tournament.play(progress_bar=False)
        self.assertEqual(results.ranked_names[0], "Defector")

        # If the noise is large enough, cooperator should win
        players = [axl.Cooperator(), axl.Defector()]
        tournament = axl.Tournament(players, turns=5, repetitions=3, noise=0.75)
        results = tournament.play(progress_bar=False)
        self.assertEqual(results.ranked_names[0], "Cooperator")


class TestProbEndTournament(unittest.TestCase):
    def test_players_do_not_know_match_length(self):
        """Create two players who should cooperate on last two turns if they
        don't know when those last two turns are.
        """
        p1 = FinalTransformer(["D", "D"])(axl.Cooperator)()
        p2 = FinalTransformer(["D", "D"])(axl.Cooperator)()
        players = [p1, p2]
        tournament = axl.Tournament(players, prob_end=0.5, repetitions=1)
        results = tournament.play(progress_bar=False)
        # Check that both plays always cooperated
        for rating in results.cooperating_rating:
            self.assertEqual(rating, 1)

    def test_matches_have_different_length(self):
        """
        A match between two players should have variable length across the
        repetitions
        """
        p1 = axl.Cooperator()
        p2 = axl.Cooperator()
        p3 = axl.Cooperator()
        players = [p1, p2, p3]
        axl.seed(0)
        tournament = axl.Tournament(players, prob_end=0.5, repetitions=2)
        results = tournament.play(progress_bar=False)
        # Check that match length are different across the repetitions
        self.assertNotEqual(results.match_lengths[0], results.match_lengths[1])<|MERGE_RESOLUTION|>--- conflicted
+++ resolved
@@ -2,16 +2,13 @@
 
 import filecmp
 
-<<<<<<< HEAD
-import axelrod
+import axelrod as axl
 from axelrod.load_data_ import axl_filename
-=======
-import axelrod as axl
->>>>>>> d4735cb2
 from axelrod.strategy_transformers import FinalTransformer
 from axelrod.tests.property import tournaments
 
 from hypothesis import given, settings
+
 
 class TestTournament(unittest.TestCase):
     @classmethod
@@ -37,10 +34,9 @@
         ]
         cls.expected_outcome.sort()
 
-<<<<<<< HEAD
     @given(
         tournaments(
-            strategies=axelrod.short_run_time_strategies,
+            strategies=axl.short_run_time_strategies,
             min_size=10,
             max_size=30,
             min_turns=2,
@@ -49,17 +45,6 @@
             max_repetitions=4,
         )
     )
-=======
-    @given(tournaments(
-        strategies=axl.short_run_time_strategies,
-        min_size=10,
-        max_size=30,
-        min_turns=2,
-        max_turns=210,
-        min_repetitions=1,
-        max_repetitions=4,
-    ))
->>>>>>> d4735cb2
     @settings(max_examples=1)
     def test_big_tournaments(self, tournament):
         """A test to check that tournament runs with a sample of non-cheating
