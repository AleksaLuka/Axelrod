"""Tests for the Second Axelrod strategies."""

import random

import axelrod
from .test_player import TestPlayer


C, D = axelrod.Action.C, axelrod.Action.D


class TestChampion(TestPlayer):
    name = "Champion"
    player = axelrod.Champion
    expected_classifier = {
        'memory_depth': float('inf'),
        'stochastic': True,
        'makes_use_of': set(),
        'long_run_time': False,
        'inspects_source': False,
        'manipulates_source': False,
        'manipulates_state': False
    }

    def test_strategy(self):
        # Cooperates for first 10 rounds

        actions = [(C, C), (C, D)] * 5  # Cooperate for ten rounds
        self.versus_test(axelrod.Alternator(), expected_actions=actions)

        # Mirror partner for next phase
        actions += [(D, C), (C, D)] * 7  # Mirror opponent afterwards
        self.versus_test(axelrod.Alternator(), expected_actions=actions)

        # Cooperate unless the opponent defected, has defected at least 40% of
        actions_1 = actions + [(D, C), (C, D), (C, C), (C, D)]
        self.versus_test(axelrod.Alternator(), expected_actions=actions_1,
                         seed=0)

        actions_2 = actions + [(D, C), (C, D), (D, C), (C, D)]
        self.versus_test(axelrod.Alternator(), expected_actions=actions_2,
                         seed=1)

        actions_3 = actions + [(D, C), (C, D), (C, C), (C, D)]
        self.versus_test(axelrod.Alternator(), expected_actions=actions_3,
                         seed=2)


class TestEatherley(TestPlayer):

    name = "Eatherley"
    player = axelrod.Eatherley
    expected_classifier = {
        'memory_depth': float('inf'),
        'stochastic': True,
        'makes_use_of': set(),
        'long_run_time': False,
        'inspects_source': False,
        'manipulates_source': False,
        'manipulates_state': False
    }

    def test_strategy(self):
        # Test cooperate after opponent cooperates
        actions = [(C, C)] * 5
        self.versus_test(axelrod.Cooperator(), expected_actions=actions)

        # If opponent only defects then probability of cooperating is 0.
        actions = [(C, D), (D, D), (D, D), (D, D), (D, D)]
        self.versus_test(axelrod.Defector(), expected_actions=actions)

        # Stochastic response to defect
        actions = [(C, C), (C, D), (D, C), (C, D), (D, C)]
        self.versus_test(axelrod.Alternator(), expected_actions=actions,
                         seed=0)
        actions = [(C, C), (C, D), (C, C), (C, D), (D, C)]
        self.versus_test(axelrod.Alternator(), expected_actions=actions,
                         seed=1)

        opponent = axelrod.MockPlayer(actions=[D, C, C, D])
        actions = [(C, D), (D, C), (C, C), (C, D), (C, D)]
        self.versus_test(opponent, expected_actions=actions, seed=8)
        opponent = axelrod.MockPlayer(actions=[D, C, C, D])
        actions = [(C, D), (D, C), (C, C), (C, D), (D, D)]
        self.versus_test(opponent, expected_actions=actions, seed=2)


class TestTester(TestPlayer):

    name = "Tester"
    player = axelrod.Tester
    expected_classifier = {
        'memory_depth': float('inf'),
        'stochastic': False,
        'makes_use_of': set(),
        'long_run_time': False,
        'inspects_source': False,
        'manipulates_source': False,
        'manipulates_state': False
    }

    def test_strategy(self):
        # Alternate after 3rd round if opponent only cooperates
        actions = [(D, C)] + [(C, C), (C, C)] + [(D, C), (C, C)] * 4
        self.versus_test(axelrod.Cooperator(), expected_actions=actions,
                         attrs={"is_TFT": False})

        # Cooperate after initial defection and become TfT
        actions = [(D, C), (C, D), (C, C)]
        self.versus_test(axelrod.Alternator(), expected_actions=actions,
                         attrs={"is_TFT": True})

        # Now play TfT
        opponent = axelrod.MockPlayer(actions=[C, D, C, D, D, C])
        actions = [(D, C), (C, D), (C, C), (C, D), (D, D), (D, C), (C, C)]
        self.versus_test(opponent, expected_actions=actions,
                         attrs={"is_TFT": True})


class TestGladstein(TestPlayer):

    name = "Gladstein"
    player = axelrod.Gladstein
    expected_classifier = {
        'memory_depth': float('inf'),
        'stochastic': False,
        'makes_use_of': set(),
        'long_run_time': False,
        'inspects_source': False,
        'manipulates_source': False,
        'manipulates_state': False
    }

    def test_strategy(self):
        # Cooperates and begins to play TFT when Alternator defects
        actions = [(D, C), (C, D), (C, C), (C, D), (D, C)]
        self.versus_test(axelrod.Alternator(), expected_actions=actions,
                         attrs={'patsy': False})

        # Cooperation ratio will always be less than 0.5
        actions = [(D, C), (C, C), (C, C), (D, C), (C, C)]
        self.versus_test(axelrod.Cooperator(), expected_actions=actions,
                         attrs={'patsy': True})

        # Apologizes immediately and plays TFT
        actions = [(D, D), (C, D), (D, D), (D, D), (D, D)]
        self.versus_test(axelrod.Defector(), expected_actions=actions,
                         attrs={'patsy': False})

        # Ratio is 1/3 when MockPlayer defected for the first time.
        opponent = axelrod.MockPlayer(actions=[C, C, C, D, D])
        actions = [(D, C), (C, C), (C, C), (D, D), (C, D)]
        self.versus_test(opponent, expected_actions=actions,
                         attrs={'patsy': False})

        opponent = axelrod.AntiTitForTat()
        actions = [(D, C), (C, C), (C, D), (C, D), (D, D)]
        self.versus_test(opponent, expected_actions=actions,
                         attrs={'patsy': False})

class TestTranquilizer(TestPlayer):

    name = "Tranquilizer"
    player = axelrod.Tranquilizer
    expected_classifier = {
        'memory_depth': float('inf'),
        'stochastic': True,
        'makes_use_of': {"game"},
        'long_run_time': False,
        'inspects_source': False,
        'manipulates_source': False,
        'manipulates_state': False
    }

    # test for initalised variables

    def test_init(self):

        player = axelrod.Tranquilizer()

        self.assertEqual(player.num_turns_after_good_defection, 0)
        self.assertEqual(player.opponent_consecutive_defections, 0)
        self.assertEqual(player.one_turn_after_good_defection_ratio, 5)
        self.assertEqual(player.two_turns_after_good_defection_ratio, 0)
        self.assertEqual(player.one_turn_after_good_defection_ratio_count, 1)
        self.assertEqual(player.two_turns_after_good_defection_ratio_count, 1)

    def test_strategy(self):

        opponent = axelrod.Bully()
        actions = [(C, D), (D, D), (D, C), (C, C), (C, D), (D, D), (D, C), (C, C)]
        expected_attrs={"num_turns_after_good_defection": 0,
                        "one_turn_after_good_defection_ratio": 5,
                        "two_turns_after_good_defection_ratio": 0,
                        "one_turn_after_good_defection_ratio_count": 1,
                        "two_turns_after_good_defection_ratio_count": 1}
        self.versus_test(opponent, expected_actions=actions,
                         attrs=expected_attrs)

        # Tests whether TitForTat is played given score is below 1.75

        opponent = axelrod.Defector()
        actions = [(C, D)] + [(D, D)] * 20
        expected_attrs={"num_turns_after_good_defection": 0,
                        "one_turn_after_good_defection_ratio": 5,
                        "two_turns_after_good_defection_ratio": 0,
                        "one_turn_after_good_defection_ratio_count": 1,
                        "two_turns_after_good_defection_ratio_count": 1}
        self.versus_test(opponent, expected_actions=actions,
                         attrs=expected_attrs)

        opponent = axelrod.MockPlayer([C] * 2 + [D] * 8 + [C] * 4 )
        actions = [(C, C), (C, C)] + [(C, D)] + [(D, D)] * 7 + [(D, C)] + [(C, C)] * 3
        expected_attrs={"num_turns_after_good_defection": 0,
                        "one_turn_after_good_defection_ratio": 5,
                        "two_turns_after_good_defection_ratio": 0,
                        "one_turn_after_good_defection_ratio_count": 1,
                        "two_turns_after_good_defection_ratio_count": 1}
        self.versus_test(opponent, expected_actions=actions,
                         attrs=expected_attrs)

        # If score is between 1.75 and 2.25, may cooperate or defect

        opponent = axelrod.MockPlayer(actions=[D] * 3 + [C] * 4 + [D] * 2)
        actions = [(C, D)] + [(D, D)] * 2 + [(D, C)] + [(C, C)] * 3 + [(C, D)]
        actions += ([(C, D)]) # <-- Random
        expected_attrs={"num_turns_after_good_defection": 0,
               "one_turn_after_good_defection_ratio": 5,
               "two_turns_after_good_defection_ratio": 0,
               "one_turn_after_good_defection_ratio_count": 1,
               "two_turns_after_good_defection_ratio_count": 1}
        self.versus_test(opponent, expected_actions=actions, seed=0,
                         attrs=expected_attrs)

        opponent = axelrod.MockPlayer(actions=[D] * 3 + [C] * 4 + [D] * 2)
        actions = [(C, D)] + [(D, D)] * 2 + [(D, C)] + [(C, C)] * 3 + [(C, D)]
        actions += ([(D, D)]) # <-- Random
        expected_attrs={"num_turns_after_good_defection": 0,
                  "one_turn_after_good_defection_ratio": 5,
                  "two_turns_after_good_defection_ratio": 0,
                  "one_turn_after_good_defection_ratio_count": 1,
                  "two_turns_after_good_defection_ratio_count": 1}
        self.versus_test(opponent, expected_actions=actions, seed=17,
                         attrs=expected_attrs)

        """If score is greater than 2.25 either cooperate or defect,
           if turn number <= 5; cooperate"""

        opponent = axelrod.MockPlayer(actions=[C] * 5)
        actions = [(C, C)] * 5
        expected_attrs={"num_turns_after_good_defection": 0,
                "one_turn_after_good_defection_ratio": 5,
                "two_turns_after_good_defection_ratio": 0,
                "one_turn_after_good_defection_ratio_count": 1,
                "two_turns_after_good_defection_ratio_count": 1}
        self.versus_test(opponent, expected_actions=actions, seed=1,
                         attrs=expected_attrs)

        opponent = axelrod.MockPlayer(actions=[C] * 5)
        actions = [(C, C)] * 4 + [(D, C)]
        expected_attrs={"num_turns_after_good_defection": 1,
                "one_turn_after_good_defection_ratio": 5,
                "two_turns_after_good_defection_ratio": 0,
                "one_turn_after_good_defection_ratio_count": 1,
                "two_turns_after_good_defection_ratio_count": 1}
        self.versus_test(opponent, expected_actions=actions, seed=89,
                         attrs=expected_attrs)

        """ Given score per turn is greater than 2.25,
            Tranquilizer will never defect twice in a row"""

        opponent = axelrod.MockPlayer(actions = [C] * 6)
        actions = [(C, C)] * 4 + [(D, C), (C, C)]
        expected_attrs={"num_turns_after_good_defection": 2,
                 "one_turn_after_good_defection_ratio": 5,
                 "two_turns_after_good_defection_ratio": 0,
                 "one_turn_after_good_defection_ratio_count": 2,
                 "two_turns_after_good_defection_ratio_count": 1}
        self.versus_test(opponent, expected_actions=actions, seed=89,
                         attrs=expected_attrs)

        # Tests cooperation after update_state

        opponent = axelrod.MockPlayer(actions=[C] * 5)
        actions = [(C, C)] * 4 + [(D, C)] + [(C, C)]
        expected_attrs={"num_turns_after_good_defection": 2,
                "one_turn_after_good_defection_ratio": 5,
                "two_turns_after_good_defection_ratio": 0,
                "one_turn_after_good_defection_ratio_count": 2,
                "two_turns_after_good_defection_ratio_count": 1}
        self.versus_test(opponent, expected_actions=actions, seed=89,
                         attrs=expected_attrs)

       # Ensures FD1 values are calculated

        opponent = axelrod.MockPlayer(actions=[C] * 6)
        actions = [(C, C)] * 4 + [(D, C), (C, C)]
        expected_attrs={"num_turns_after_good_defection": 2,
                "one_turn_after_good_defection_ratio": 5,
                "two_turns_after_good_defection_ratio": 0,
                "one_turn_after_good_defection_ratio_count": 2,
                "two_turns_after_good_defection_ratio_count": 1}
        self.versus_test(opponent, expected_actions=actions, seed=89,
                         attrs=expected_attrs)

        # Ensures FD2 values are calculated

        opponent = axelrod.MockPlayer(actions=[C] * 6)
        actions = [(C, C)] * 4 + [(D, C)] + [(C, C)] * 2
        expected_attrs={"num_turns_after_good_defection": 0,
                 "one_turn_after_good_defection_ratio": 5,
                 "two_turns_after_good_defection_ratio": 1.5,
                 "one_turn_after_good_defection_ratio_count": 2,
                 "two_turns_after_good_defection_ratio_count": 2}
        self.versus_test(opponent, expected_actions=actions, seed=89,
                         attrs=expected_attrs)

        # Ensures scores are being counted

        opponent = axelrod.Defector()
        actions = [(C, D)] + [(D, D)] * 19
        expected_attrs={"num_turns_after_good_defection": 0,
                "one_turn_after_good_defection_ratio": 5,
                "two_turns_after_good_defection_ratio": 0,
                "one_turn_after_good_defection_ratio_count": 1,
                "two_turns_after_good_defection_ratio_count": 1}
        self.versus_test(opponent, expected_actions=actions,
                         attrs=expected_attrs)


class TestMoreGrofman(TestPlayer):

    name = "MoreGrofman"
    player = axelrod.MoreGrofman
    expected_classifier = {
        'memory_depth': 8,
        'stochastic': False,
        'makes_use_of': set(),
        'long_run_time': False,
        'inspects_source': False,
        'manipulates_source': False,
        'manipulates_state': False
    }

    def test_strategy(self):
        # Cooperate for the first two rounds
        actions = [(C, C), (C, C)]
        self.versus_test(axelrod.Cooperator(), expected_actions=actions)

        # Cooperate for the first two rounds, then play tit for tat for 3-7
        actions = [(C, C), (C, D), (D, C), (C, D), (D, C), (C, D), (D, C)]
        self.versus_test(axelrod.Alternator(), expected_actions=actions)

        # Demonstrate MoreGrofman Logic
        # Own previous move was C, opponent defected less than 3 times in last 8
        moregrofman_actions = [C] * 7 + [C]
        opponent_actions = [C] * 6 + [D] * 2
        opponent = axelrod.MockPlayer(actions=opponent_actions)
        actions = list(zip(moregrofman_actions, opponent_actions))
        self.versus_test(opponent, expected_actions=actions)

        # Own previous move was C, opponent defected 3 or more times in last 8
        moregrofman_actions = ([C] * 3 + [D] * 3 + [C]) + [D]
        opponent_actions = ([C] * 2 + [D] * 3 + [C] * 2) + [D]
        opponent = axelrod.MockPlayer(actions=opponent_actions)
        actions = list(zip(moregrofman_actions, opponent_actions))
        self.versus_test(opponent, expected_actions=actions)

        # Own previous move was D, opponent defected once or less in last 8
        moregrofman_actions = ([C] * 6 + [D]) + [C]
        opponent_actions = ([C] * 5 + [D] * 1 + [C]) + [D]
        opponent = axelrod.MockPlayer(actions=opponent_actions)
        actions = list(zip(moregrofman_actions, opponent_actions))
        self.versus_test(opponent, expected_actions=actions)

        # Own previous move was D, opponent defected more than once in last 8
        moregrofman_actions = ([C] * 2 + [D] * 5) + [D]
        opponent_actions = ([D] * 7) + [D]
        opponent = axelrod.MockPlayer(actions=opponent_actions)
        actions = list(zip(moregrofman_actions, opponent_actions))
        self.versus_test(opponent, expected_actions=actions)

        # Test to make sure logic matches Fortran (discrepancy found 8/23/2017)
        opponent = axelrod.AntiTitForTat()
        # Actions come from a match run by Axelrod Fortran using Player('k86r')
        actions = [(C, C), (C, D), (D, D), (D, C), (C, C), (C, D), (D, D),
            (D, C), (D, C), (D, C), (D, C), (D, C), (D, C), (D, C), (C, C)]
        self.versus_test(opponent, expected_actions=actions)

        # Test to match the Fortran implementation for 30 rounds
        opponent = axelrod.AntiTitForTat()
        actions = [(C, C), (C, D), (D, D), (D, C), (C, C), (C, D), (D, D),
            (D, C),  (D, C), (D, C), (D, C), (D, C), (D, C), (D, C), (C, C),
            (C, D), (C, D), (C, D), (C, D), (D, D), (D, C), (D, C), (D, C),
            (D, C), (D, C), (D, C), (D, C), (C, C), (C, D), (C, D)]
        self.versus_test(opponent, expected_actions=actions)

        # Test to match the Fortran implementation for 60 rounds
        opponent = axelrod.AntiTitForTat()
        actions = [(C, C), (C, D), (D, D), (D, C), (C, C), (C, D), (D, D),
            (D, C), (D, C), (D, C), (D, C), (D, C), (D, C), (D, C), (C, C),
            (C, D), (C, D), (C, D), (C, D), (D, D), (D, C), (D, C), (D, C),
            (D, C), (D, C), (D, C), (D, C), (C, C), (C, D), (C, D), (C, D),
            (C, D), (D, D), (D, C), (D, C), (D, C), (D, C), (D, C), (D, C),
            (D, C), (C, C), (C, D), (C, D), (C, D), (C, D), (D, D), (D, C),
            (D, C), (D, C), (D, C), (D, C), (D, C), (D, C), (C, C), (C, D),
            (C, D), (C, D), (C, D), (D, D), (D, C)]
        self.versus_test(opponent, expected_actions=actions)

class TestKluepfel(TestPlayer):
    name = "Kluepfel"
    player = axelrod.Kluepfel
    expected_classifier = {
        'memory_depth': float('inf'),
        'stochastic': True,
        'makes_use_of': set(),
        'long_run_time': False,
        'inspects_source': False,
        'manipulates_source': False,
        'manipulates_state': False
    }

    def test_strategy(self):
        actions = [(C, C)] * 100  # Cooperate forever
        self.versus_test(axelrod.Cooperator(), expected_actions=actions)

        # Since never two in a row, will respond in kind with 70% if
        # coop and 60% otherwise, after first couple
        actions = [(C, C),
                    (C, D), # Views first three as the same.
                    # A random gets used in each of the first two.
                    (D, C), (D, D), (C, C), (C, D)]
        self.versus_test(axelrod.Alternator(), expected_actions=actions, seed=1)

        actions = [(C, C), (C, D),
                    (C, C), (D, D), (D, C), (C, D)]
        self.versus_test(axelrod.Alternator(), expected_actions=actions, seed=2)

        actions = [(C, C), (C, D),
                    (D, C), (C, D), (D, C), (C, D), (C, C)]
        self.versus_test(axelrod.Alternator(), expected_actions=actions, seed=3)

        # Now we have to test the detect-random logic, which doesn't pick up
        # until after 26 turns.  So we need a big sample.
        actions = [(C, D), (D, D), (D, D), (D, D), (D, D), (D, C), (C, C),
                   (C, D), (C, C), (D, D), (D, C), (C, C), (C, D), (D, D),
                   (C, D), (D, D), (D, C), (C, C), (D, C), (C, C), (C, D),
                   (D, D), (D, C), (C, D), (D, C), (C, C), (C, D),
                    # Success detect random opponent for remaining turns.
                   (D, D), (D, D), (D, D), (D, C), (D, D), (D, C), (D, D),
                   (D, C), (D, D), (D, C), (D, C), (D, D), (D, D), (D, C),
                   (D, C), (D, C), (D, C), (D, D), (D, C), (D, C), (D, C),
                   (D, C), (D, D)]
        self.versus_test(axelrod.Random(0.5), expected_actions=actions, seed=10)

class TestBorufsen(TestPlayer):
    name = "Borufsen"
    player = axelrod.Borufsen
    expected_classifier = {
        'memory_depth': float('inf'),
        'stochastic': False,
        'makes_use_of': set(),
        'long_run_time': False,
        'inspects_source': False,
        'manipulates_source': False,
        'manipulates_state': False
    }

    def test_strategy(self):
        actions = [(C, C)] * 100  # Cooperate forever
        self.versus_test(axelrod.Cooperator(), expected_actions=actions)

        # Tries to cooperate every third time until detecting defective
        actions = [(C, D), (D, D), (D, D), (D, D)] * 6 + \
                    [(C, D), (D, D)] + [(D, D)] * 100
        self.versus_test(axelrod.Defector(), expected_actions=actions)

        # Alternates with additional coop, every sixth turn
        # Won't be labeled as random, since 2/3 of opponent's C follow
        # player's C
        # `flip_next_defect` will get set on the sixth turn, which changes the
        # seventh action
        # Note that the first two turns of each period of six aren't
        #  marked as echoes, and the third isn't marked that way until the
        # fourth turn.
        actions = [(C, C), (C, D), (D, C), (C, D), (D, C), (C, D)] * 20
        self.versus_test(axelrod.Alternator(), expected_actions=actions)

        # Basically does tit-for-tat against Win-Shift, Lose-Stay D
        # After 26 turns, will detect random since half of opponent's C follow
        # Cs
        # Coming out of it, there will be new pattern.  Then random is detected
        # again.
        actions = [(C, D), (D, C), (C, C)] * 8 + \
                    [(C, D), (D, C)] + [(D, C)] * 25 + \
                    [(D, C)] + [(C, C), (C, D), (D, C)] * 8 + \
                    [(D, C)] * 25
        self.versus_test(axelrod.WinShiftLoseStay(D), expected_actions=actions)

class TestCave(TestPlayer):
    name = "Cave"
    player = axelrod.Cave
    expected_classifier = {
        'memory_depth': float('inf'),
        'stochastic': True,
        'makes_use_of': set(),
        'long_run_time': False,
        'inspects_source': False,
        'manipulates_source': False,
        'manipulates_state': False
    }

    def test_strategy(self):
        actions = [(C, C)] * 100
        self.versus_test(axelrod.Cooperator(), expected_actions=actions)

        # It will take until turn 18 to respond decide to repond D->D
        actions = [(C, D)]
        actions += [(C, D), (D, D), (D, D), (C, D), (C, D), (C, D), (D, D),
                    (D, D), (C, D), (C, D), (D, D), (C, D), (D, D), (C, D),
                    (C, D), (D, D), (C, D)] # Randomly choose
        actions += [(D, D)] * 30 # Defect
        self.versus_test(axelrod.Defector(), expected_actions=actions, seed=1)

        # Highly-defective opponent
        # It will take until turn 20 to respond decide to repond D to C
        opponent_actions = [D] * 17 + [C, C, C, C]
        almost_defector = axelrod.MockPlayer(actions=opponent_actions)

        actions = [(C, D)]
        actions += [(C, D), (D, D), (D, D), (C, D), (C, D), (C, D), (D, D),
                    (D, D), (C, D), (C, D), (D, D), (C, D), (D, D), (C, D),
                    (C, D), (D, D), (C, C)] # Randomly choose
        actions += [(C, C)] # Coop for a minute
        actions += [(D, C), (D, C)]
        self.versus_test(almost_defector, expected_actions=actions, seed=1)

        #Here it will take until turn 40 to detect random and defect
        actions = [(C, C)]
        actions += [(C, D), (D, C), (C, D), (D, C), (C, D), (C, C), (C, D),
                    (C, C), (C, D), (D, C), (C, D), (D, C), (C, D), (D, C),
                    (C, D), (C, C), (C, D), (D, C), (C, D), (D, C), (C, D),
                    (D, C), (C, D), (C, C), (C, D), (C, C), (C, D), (C, C),
                    (C, D), (D, C), (C, D), (D, C), (C, D), (D, C), (C, D)] #Randomly choose
        actions += [(D, C), (C, D), (D, C)] # 17 D have come, so tit for tat for a while
        actions += [(D, D), (D, C)] * 100 # Random finally detected
        self.versus_test(axelrod.Alternator(), expected_actions=actions, seed=2)

class TestWmAdams(TestPlayer):
    name = "WmAdams"
    player = axelrod.WmAdams
    expected_classifier = {
        'memory_depth': float('inf'),
        'stochastic': True,
        'makes_use_of': set(),
        'long_run_time': False,
        'inspects_source': False,
        'manipulates_source': False,
        'manipulates_state': False
    }

    def test_strategy(self):
        actions = [(C, C)] * 100  # Cooperate forever
        self.versus_test(axelrod.Cooperator(), expected_actions=actions)

        # Will ignore the first four defects
        opponent_actions = [D] * 4 + [C] * 100
        defect_four = axelrod.MockPlayer(actions=opponent_actions)
        actions = [(C, D)] * 4 + [(C, C)] * 100
        self.versus_test(defect_four, expected_actions=actions)

        actions = [(C, D), (C, D), (C, D), (C, D), (C, D), (D, D), (C, D),
                   (C, D), (D, D), (C, D), (D, D), (C, D), (D, D), (D, D),
                   (D, D), (D, D)]
        self.versus_test(axelrod.Defector(), expected_actions=actions, seed=1)
        actions = [(C, D), (C, D), (C, D), (C, D), (C, D), (D, D), (C, D),
                   (C, D), (D, D), (C, D), (D, D), (D, D), (D, D), (C, D),
                   (D, D), (D, D)]
        self.versus_test(axelrod.Defector(), expected_actions=actions, seed=2)

        # After responding to the 11th D (counted as 10 D), just start cooperating
        opponent_actions = [D] * 11 + [C] * 100
        changed_man = axelrod.MockPlayer(actions=opponent_actions)
        actions = [(C, D), (C, D), (C, D), (C, D), (C, D), (D, D), (C, D),
                   (C, D), (D, D), (C, D), (D, D), (C, C)]
        actions += [(C, C)] * 99
<<<<<<< HEAD
        self.versus_test(changed_man, expected_actions=actions, seed=1)

class Test(TestPlayer):
    name = "GraaskampKatzen"
    player = axelrod.GraaskampKatzen
    expected_classifier = {
        'memory_depth': float('inf'),
        'stochastic': False,
        'makes_use_of': set(["game"]),
        'long_run_time': False,
        'inspects_source': False,
        'manipulates_source': False,
        'manipulates_state': False
    }

    def test_strategy(self):
        actions = [(C, C)] * 100  # Cooperate forever
        self.versus_test(axelrod.Cooperator(), expected_actions=actions)

        # GK does not great against
        opponent_actions = [C, D, D] * 100
        GK_Foil = axelrod.MockPlayer(actions=opponent_actions)
        actions = [(C, C), (C, D), (D, D)]
        actions += [(D, C), (C, D), (D, D)] * 2
        actions += [(D, C)]
        actions += [(D, D), (D, D), (D, C)] * 20 # Defect here on
        self.versus_test(GK_Foil, expected_actions=actions)

        # Fail on second checkpoint
        opponent_actions = [C] * 10 + [C, D, D] * 100
        Delayed_GK_Foil = axelrod.MockPlayer(actions=opponent_actions)
        actions = [(C, C)] * 10
        actions += [(C, C), (C, D), (D, D)]
        actions += [(D, C), (C, D), (D, D)] * 2
        actions += [(D, C)]
        actions += [(D, D), (D, D), (D, C)] * 20 # Defect here on
        self.versus_test(Delayed_GK_Foil, expected_actions=actions)
=======
        self.versus_test(changed_man, expected_actions=actions, seed=1)
>>>>>>> 3ea83307
<|MERGE_RESOLUTION|>--- conflicted
+++ resolved
@@ -584,10 +584,9 @@
         actions = [(C, D), (C, D), (C, D), (C, D), (C, D), (D, D), (C, D),
                    (C, D), (D, D), (C, D), (D, D), (C, C)]
         actions += [(C, C)] * 99
-<<<<<<< HEAD
         self.versus_test(changed_man, expected_actions=actions, seed=1)
 
-class Test(TestPlayer):
+class TestGraaskampKatzen(TestPlayer):
     name = "GraaskampKatzen"
     player = axelrod.GraaskampKatzen
     expected_classifier = {
@@ -621,7 +620,4 @@
         actions += [(D, C), (C, D), (D, D)] * 2
         actions += [(D, C)]
         actions += [(D, D), (D, D), (D, C)] * 20 # Defect here on
-        self.versus_test(Delayed_GK_Foil, expected_actions=actions)
-=======
-        self.versus_test(changed_man, expected_actions=actions, seed=1)
->>>>>>> 3ea83307
+        self.versus_test(Delayed_GK_Foil, expected_actions=actions)