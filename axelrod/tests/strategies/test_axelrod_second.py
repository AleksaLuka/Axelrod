--- conflicted
+++ resolved
@@ -1,11 +1,6 @@
 """Tests for the Second Axelrod strategies."""
 
 import axelrod as axl
-<<<<<<< HEAD
-=======
-import numpy as np
-
->>>>>>> 0739d390
 from .test_player import TestPlayer
 
 C, D = axl.Action.C, axl.Action.D
