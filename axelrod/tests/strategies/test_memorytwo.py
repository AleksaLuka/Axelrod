--- conflicted
+++ resolved
@@ -6,12 +6,7 @@
 
 import warnings
 
-<<<<<<< HEAD
-import axelrod
-from axelrod import Classifiers
-=======
 import axelrod as axl
->>>>>>> d4735cb2
 from axelrod.strategies.memorytwo import MemoryTwoPlayer
 
 from .test_player import TestPlayer
@@ -72,12 +67,12 @@
         )
 
     def test_deterministic_classification(self):
-        self.assertFalse(Classifiers["stochastic"](self.p1))
-        self.assertFalse(Classifiers["stochastic"](self.p2))
+        self.assertFalse(axl.Classifiers["stochastic"](self.p1))
+        self.assertFalse(axl.Classifiers["stochastic"](self.p2))
 
     def test_stochastic_classification(self):
-        self.assertTrue(Classifiers["stochastic"](self.p3))
-        self.assertTrue(Classifiers["stochastic"](self.p4))
+        self.assertTrue(axl.Classifiers["stochastic"](self.p3))
+        self.assertTrue(axl.Classifiers["stochastic"](self.p4))
 
 
 class TestMemoryTwoPlayer(unittest.TestCase):
@@ -222,9 +217,7 @@
 
         # tests states 3, 5 and 12
         actions = [(C, D), (C, C), (D, C), (D, D), (D, D), (C, D)]
-        self.versus_test(
-            opponent=axl.SuspiciousTitForTat(), expected_actions=actions
-        )
+        self.versus_test(opponent=axl.SuspiciousTitForTat(), expected_actions=actions)
 
         # tests state 1
         actions = [(C, C), (C, C), (C, C), (C, C)]
@@ -262,9 +255,7 @@
 
         # tests states 3, 5
         actions = [(C, D), (C, C), (D, C), (D, D), (C, D)]
-        self.versus_test(
-            opponent=axl.SuspiciousTitForTat(), expected_actions=actions
-        )
+        self.versus_test(opponent=axl.SuspiciousTitForTat(), expected_actions=actions)
 
 
 class TestMEM2(TestPlayer):
