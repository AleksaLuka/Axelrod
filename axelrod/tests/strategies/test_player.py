import unittest
import itertools
import pickle
import random
import types
<<<<<<< HEAD
import unittest

import numpy as np
from hypothesis import given, settings
from hypothesis.strategies import integers, sampled_from

import axelrod
from axelrod import DefaultGame, Player, LimitedHistory
from axelrod import Classifiers
from axelrod.player import simultaneous_play
from axelrod.tests.property import strategy_lists

C, D = axelrod.Action.C, axelrod.Action.D

short_run_time_short_mem = [
    s for s in axelrod.short_run_time_strategies if Classifiers["memory_depth"](s()) <= 10
=======
import numpy as np

import axelrod as axl
from axelrod.player import simultaneous_play
from axelrod.tests.property import strategy_lists

from hypothesis import given, settings
from hypothesis.strategies import integers, sampled_from

C, D = axl.Action.C, axl.Action.D

short_run_time_short_mem = [
    s for s in axl.short_run_time_strategies if s().classifier["memory_depth"] <= 10
>>>>>>> d4735cb2
]


# Generic strategy functions for testing


def cooperate(*args):
    return C


def defect(*args):
    return D


# Test classifier used to create tests players
_test_classifier = {
    "memory_depth": 0,
    "stochastic": False,
    "makes_use_of": None,
    "inspects_source": False,
    "manipulates_source": False,
    "manipulates_state": False,
}


class ParameterisedTestPlayer(axl.Player):
    """A simple Player class for testing init parameters"""

    name = "ParameterisedTestPlayer"
    classifier = _test_classifier

    def __init__(self, arg_test1="testing1", arg_test2="testing2"):
        super().__init__()


class TestPlayerClass(unittest.TestCase):
    name = "Player"
    player = axl.Player
    classifier = {"stochastic": False}

    def test_play(self):
        player1, player2 = self.player(), self.player()
        player1.strategy = cooperate
        player2.strategy = defect
        player1.play(player2)
        self.assertEqual(player1.history[0], C)
        self.assertEqual(player2.history[0], D)

        # Test cooperation / defection counts
        self.assertEqual(player1.cooperations, 1)
        self.assertEqual(player1.defections, 0)
        self.assertEqual(player2.cooperations, 0)
        self.assertEqual(player2.defections, 1)
        # Test state distribution
        self.assertEqual(player1.state_distribution, {(C, D): 1})
        self.assertEqual(player2.state_distribution, {(D, C): 1})

        player1.play(player2)
        self.assertEqual(player1.history[-1], C)
        self.assertEqual(player2.history[-1], D)
        # Test cooperation / defection counts
        self.assertEqual(player1.cooperations, 2)
        self.assertEqual(player1.defections, 0)
        self.assertEqual(player2.cooperations, 0)
        self.assertEqual(player2.defections, 2)
        # Test state distribution
        self.assertEqual(player1.state_distribution, {(C, D): 2})
        self.assertEqual(player2.state_distribution, {(D, C): 2})

    def test_state_distribution(self):
        player1 = axl.MockPlayer([C, C, D, D, C])
        player2 = axl.MockPlayer([C, D, C, D, D])
        match = axl.Match((player1, player2), turns=5)
        _ = match.play()
        self.assertEqual(
            player1.state_distribution, {(C, C): 1, (C, D): 2, (D, C): 1, (D, D): 1}
        )
        self.assertEqual(
            player2.state_distribution, {(C, C): 1, (C, D): 1, (D, C): 2, (D, D): 1}
        )

    def test_noisy_play(self):
        axl.seed(1)
        noise = 0.2
        player1, player2 = self.player(), self.player()
        player1.strategy = cooperate
        player2.strategy = defect
        player1.play(player2, noise)
        self.assertEqual(player1.history[0], D)
        self.assertEqual(player2.history[0], D)

    def test_update_history(self):
        player = axl.Player()
        self.assertEqual(player.history, [])
        self.assertEqual(player.cooperations, 0)
        self.assertEqual(player.defections, 0)
        player.history.append(D, C)
        self.assertEqual(player.history, [D])
        self.assertEqual(player.defections, 1)
        self.assertEqual(player.cooperations, 0)
        player.history.append(C, C)
        self.assertEqual(player.history, [D, C])
        self.assertEqual(player.defections, 1)
        self.assertEqual(player.cooperations, 1)

    def test_history_assignment(self):
        player = axl.Player()
        with self.assertRaises(AttributeError):
            player.history = []

    def test_strategy(self):
        self.assertRaises(NotImplementedError, self.player().strategy, self.player())

    def test_clone(self):
        """Tests player cloning."""
        player1 = axl.Random(p=0.75)  # 0.5 is the default
        player2 = player1.clone()
        turns = 50
        for op in [axl.Cooperator(), axl.Defector(), axl.TitForTat()]:
            player1.reset()
            player2.reset()
            seed = random.randint(0, 10 ** 6)
            for p in [player1, player2]:
                axl.seed(seed)
                m = axl.Match((p, op), turns=turns)
                m.play()
            self.assertEqual(len(player1.history), turns)
            self.assertEqual(player1.history, player2.history)

    def test_equality(self):
        """Test the equality method for some bespoke cases"""
        # Check repr
        p1 = axl.Cooperator()
        p2 = axl.Cooperator()
        self.assertEqual(p1, p2)
        p1.__repr__ = lambda: "John Nash"
        self.assertNotEqual(p1, p2)

        # Check attributes
        p1 = axl.Cooperator()
        p2 = axl.Cooperator()
        p1.test = "29"
        self.assertNotEqual(p1, p2)

        p1 = axl.Cooperator()
        p2 = axl.Cooperator()
        p2.test = "29"
        self.assertNotEqual(p1, p2)

        p1.test = "29"
        self.assertEqual(p1, p2)

        # Check that attributes of both players are tested.
        p1.another_attribute = [1, 2, 3]
        self.assertNotEqual(p1, p2)
        p2.another_attribute = [1, 2, 3]
        self.assertEqual(p1, p2)

        p2.another_attribute_2 = {1: 2}
        self.assertNotEqual(p1, p2)
        p1.another_attribute_2 = {1: 2}
        self.assertEqual(p1, p2)

    def test_equality_for_numpy_array(self):
        """Check numpy array attribute (a special case)"""
        p1 = axl.Cooperator()
        p2 = axl.Cooperator()

        p1.array = np.array([0, 1])
        p2.array = np.array([0, 1])
        self.assertEqual(p1, p2)

        p2.array = np.array([1, 0])
        self.assertNotEqual(p1, p2)

    def test_equality_for_generator(self):
        """Test equality works with generator attribute and that the generator
        attribute is not altered during checking of equality"""
        p1 = axl.Cooperator()
        p2 = axl.Cooperator()

        # Check that players are equal with generator
        p1.generator = (i for i in range(10))
        p2.generator = (i for i in range(10))
        self.assertEqual(p1, p2)

        # Check state of one generator (ensure it hasn't changed)
        n = next(p2.generator)
        self.assertEqual(n, 0)

        # Players are no longer equal (one generator has changed)
        self.assertNotEqual(p1, p2)

        # Check that internal generator object has not been changed for either
        # player after latest equal check.
        self.assertEqual(list(p1.generator), list(range(10)))
        self.assertEqual(list(p2.generator), list(range(1, 10)))

        # Check that type is generator
        self.assertIsInstance(p2.generator, types.GeneratorType)

    def test_equality_for_cycle(self):
        """Test equality works with cycle attribute and that the cycle attribute
        is not altered during checking of equality"""
        # Check cycle attribute (a special case)
        p1 = axl.Cooperator()
        p2 = axl.Cooperator()

        # Check that players are equal with cycle
        p1.cycle = itertools.cycle(range(10))
        p2.cycle = itertools.cycle(range(10))
        self.assertEqual(p1, p2)

        # Check state of one generator (ensure it hasn't changed)
        n = next(p2.cycle)
        self.assertEqual(n, 0)

        # Players are no longer equal (one generator has changed)
        self.assertNotEqual(p1, p2)

        # Check that internal cycle object has not been changed for either
        # player after latest not equal check.
        self.assertEqual(next(p1.cycle), 0)
        self.assertEqual(next(p2.cycle), 1)

        # Check that type is cycle
        self.assertIsInstance(p2.cycle, itertools.cycle)

    def test_equality_on_init(self):
        """Test instances of all strategies are equal on init"""
        for s in axl.strategies:
            p1, p2 = s(), s()
            # Check three times (so testing equality doesn't change anything)
            self.assertEqual(p1, p2)
            self.assertEqual(p1, p2)
            self.assertEqual(p1, p2)

    def test_equality_with_player_as_attributes(self):
        """Test for a strange edge case where players have pointers to each
        other"""
        p1 = axl.Cooperator()
        p2 = axl.Cooperator()

        # If pointing at each other
        p1.player = p2
        p2.player = p1
        self.assertEqual(p1, p2)

        # Still checking other attributes.
        p1.test_attribute = "29"
        self.assertNotEqual(p1, p2)

        # If pointing at same strategy instances
        p1.player = axl.Cooperator()
        p2.player = axl.Cooperator()
        p2.test_attribute = "29"
        self.assertEqual(p1, p2)

        # If pointing at different strategy instances
        p1.player = axl.Cooperator()
        p2.player = axl.Defector()
        self.assertNotEqual(p1, p2)

        # If different strategies pointing at same strategy instances
        p3 = axl.Defector()
        p1.player = axl.Cooperator()
        p3.player = axl.Cooperator()
        self.assertNotEqual(p1, p3)

    def test_init_params(self):
        """Tests player correct parameters signature detection."""
        self.assertEqual(self.player.init_params(), {})
        self.assertEqual(
            ParameterisedTestPlayer.init_params(),
            {"arg_test1": "testing1", "arg_test2": "testing2"},
        )
        self.assertEqual(
            ParameterisedTestPlayer.init_params(arg_test1="other"),
            {"arg_test1": "other", "arg_test2": "testing2"},
        )
        self.assertEqual(
            ParameterisedTestPlayer.init_params(arg_test2="other"),
            {"arg_test1": "testing1", "arg_test2": "other"},
        )
        self.assertEqual(
            ParameterisedTestPlayer.init_params("other"),
            {"arg_test1": "other", "arg_test2": "testing2"},
        )

    def test_init_kwargs(self):
        """Tests player  correct parameters caching."""

        # Tests for Players with no init parameters

        # Test that init_kwargs exist and are empty
        self.assertEqual(self.player().init_kwargs, {})
        # Test that passing a positional argument raises an error
        self.assertRaises(TypeError, axl.Player, "test")
        # Test that passing a keyword argument raises an error
        self.assertRaises(TypeError, axl.Player, arg_test1="test")

        # Tests for Players with init parameters

        # Test that init_kwargs exist and contains default values
        self.assertEqual(
            ParameterisedTestPlayer().init_kwargs,
            {"arg_test1": "testing1", "arg_test2": "testing2"},
        )
        # Test that passing a keyword argument successfully change the
        # init_kwargs dict.
        self.assertEqual(
            ParameterisedTestPlayer(arg_test1="other").init_kwargs,
            {"arg_test1": "other", "arg_test2": "testing2"},
        )
        self.assertEqual(
            ParameterisedTestPlayer(arg_test2="other").init_kwargs,
            {"arg_test1": "testing1", "arg_test2": "other"},
        )
        # Test that passing a positional argument successfully change the
        # init_kwargs dict.
        self.assertEqual(
            ParameterisedTestPlayer("other", "other2").init_kwargs,
            {"arg_test1": "other", "arg_test2": "other2"},
        )
        # Test that passing an unknown keyword argument or a spare one raises
        # an error.
        self.assertRaises(TypeError, ParameterisedTestPlayer, arg_test3="test")
        self.assertRaises(TypeError, ParameterisedTestPlayer, "other", "other", "other")


class TestOpponent(axl.Player):
    """A player who only exists so we have something to test against"""

    name = "TestOpponent"
    classifier = _test_classifier

    @staticmethod
    def strategy(opponent):
        return C


class TestPlayer(unittest.TestCase):
    """A Test class from which other player test classes are inherited."""

    player = TestOpponent
    expected_class_classifier = None

    def test_initialisation(self):
        """Test that the player initiates correctly."""
        if self.__class__ != TestPlayer:
            player = self.player()
            self.assertEqual(len(player.history), 0)
            self.assertEqual(
                player.match_attributes, {"length": -1, "game": axl.DefaultGame, "noise": 0}
            )
            self.assertEqual(player.cooperations, 0)
            self.assertEqual(player.defections, 0)
            self.classifier_test(self.expected_class_classifier)

    def test_repr(self):
        """Test that the representation is correct."""
        if self.__class__ != TestPlayer:
            self.assertEqual(str(self.player()), self.name)

    def test_match_attributes(self):
        player = self.player()
        # Default
        player.set_match_attributes()
        t_attrs = player.match_attributes
        self.assertEqual(t_attrs["length"], -1)
        self.assertEqual(t_attrs["noise"], 0)
        self.assertEqual(t_attrs["game"].RPST(), (3, 1, 0, 5))

        # Common
        player.set_match_attributes(length=200)
        t_attrs = player.match_attributes
        self.assertEqual(t_attrs["length"], 200)
        self.assertEqual(t_attrs["noise"], 0)
        self.assertEqual(t_attrs["game"].RPST(), (3, 1, 0, 5))

        # Noisy
        player.set_match_attributes(length=200, noise=0.5)
        t_attrs = player.match_attributes
        self.assertEqual(t_attrs["noise"], 0.5)

    def equality_of_players_test(self, p1, p2, seed, opponent):
        a1 = opponent()
        a2 = opponent()
        self.assertEqual(p1, p2)
        for player, op in [(p1, a1), (p2, a2)]:
            axl.seed(seed)
            for _ in range(10):
                simultaneous_play(player, op)
        self.assertEqual(p1, p2)
        p1 = pickle.loads(pickle.dumps(p1))
        p2 = pickle.loads(pickle.dumps(p2))
        self.assertEqual(p1, p2)

    @given(
        opponent=sampled_from(short_run_time_short_mem),
        seed=integers(min_value=1, max_value=200),
    )
    @settings(max_examples=1)
    def test_equality_of_clone(self, seed, opponent):
        p1 = self.player()
        p2 = p1.clone()
        self.equality_of_players_test(p1, p2, seed, opponent)

    @given(
        opponent=sampled_from(axl.short_run_time_strategies),
        seed=integers(min_value=1, max_value=200),
    )
    @settings(max_examples=1)
    def test_equality_of_pickle_clone(self, seed, opponent):
        p1 = self.player()
        p2 = pickle.loads(pickle.dumps(p1))
        self.equality_of_players_test(p1, p2, seed, opponent)

    def test_reset_history_and_attributes(self):
        """Make sure resetting works correctly."""
        for opponent in [
            axl.Defector(),
            axl.Random(),
            axl.Alternator(),
            axl.Cooperator(),
        ]:

            player = self.player()
            clone = player.clone()
            for seed in range(10):
                axl.seed(seed)
                player.play(opponent)

            player.reset()
            self.assertEqual(player, clone)

    def test_reset_clone(self):
        """Make sure history resetting with cloning works correctly, regardless
        if self.test_reset() is overwritten."""
        player = self.player()
        clone = player.clone()
        self.assertEqual(player, clone)

    @given(seed=integers(min_value=1, max_value=20000000))
    @settings(max_examples=1)
    def test_clone(self, seed):
        # Test that the cloned player produces identical play
        player1 = self.player()
        if player1.name in ["Darwin", "Human"]:
            # Known exceptions
            return
        player2 = player1.clone()
        self.assertEqual(len(player2.history), 0)
        self.assertEqual(player2.cooperations, 0)
        self.assertEqual(player2.defections, 0)
        self.assertEqual(player2.state_distribution, {})
        self.assertEqual(player2.classifier, player1.classifier)
        self.assertEqual(player2.match_attributes, player1.match_attributes)

        turns = 50
        r = random.random()
        for op in [
            axl.Cooperator(),
            axl.Defector(),
            axl.TitForTat(),
            axl.Random(p=r),
        ]:
            player1.reset()
            player2.reset()
            for p in [player1, player2]:
                axl.seed(seed)
                m = axl.Match((p, op), turns=turns)
                m.play()
            self.assertEqual(len(player1.history), turns)
            self.assertEqual(player1.history, player2.history)

    @given(
        strategies=strategy_lists(max_size=5, strategies=short_run_time_short_mem),
        seed=integers(min_value=1, max_value=200),
        turns=integers(min_value=1, max_value=200),
    )
    @settings(max_examples=1)
    def test_memory_depth_upper_bound(self, strategies, seed, turns):
        """
        Test that the memory depth is indeed an upper bound.
        """

        def get_memory_depth_or_zero(player):
            # Some of the test strategies have no entry in the classifiers
            # table, so there isn't logic to load default value of zero.
            memory = Classifiers["memory_depth"](player)
            return memory if memory else 0

        player = self.player()
        memory = get_memory_depth_or_zero(player)
        if memory < float("inf"):
            for strategy in strategies:
                player.reset()
                opponent = strategy()
                max_memory = max(memory, get_memory_depth_or_zero(opponent))
                self.assertTrue(
                    test_memory(
                        player=player,
                        opponent=opponent,
                        seed=seed,
                        turns=turns,
                        memory_length=max_memory,
                    ),
                    msg="{} failed for seed={} and opponent={}".format(
                        player.name, seed, opponent
                    ),
                )

    def versus_test(
        self,
        opponent,
        expected_actions,
        noise=None,
        seed=None,
        match_attributes=None,
        attrs=None,
        init_kwargs=None,
    ):
        """
        Tests a sequence of outcomes for two given players.

        Parameters:
        -----------

        opponent: Player or list
            An instance of a player OR a sequence of actions. If a sequence of
            actions is passed, a Mock Player is created that cycles over that
            sequence.
        expected_actions: List
            The expected outcomes of the match (list of tuples of actions).
        noise: float
            Any noise to be passed to a match
        seed: int
            The random seed to be used
        length: int
            The length of the game. If `opponent` is a sequence of actions then
            the length is taken to be the length of the sequence.
        match_attributes: dict
            The match attributes to be passed to the players.  For example,
            `{length:-1}` implies that the players do not know the length of the
            match.
        attrs: dict
            Dictionary of internal attributes to check at the end of all plays
            in player
        init_kwargs: dict
            A dictionary of keyword arguments to instantiate player with
        """

        turns = len(expected_actions)
        if init_kwargs is None:
            init_kwargs = dict()

        if seed is not None:
            axl.seed(seed)

        player = self.player(**init_kwargs)

        match = axl.Match(
            (player, opponent),
            turns=turns,
            noise=noise,
            match_attributes=match_attributes,
        )
        self.assertEqual(match.play(), expected_actions)

        if attrs:
            player = match.players[0]
            for attr, value in attrs.items():
                self.assertEqual(getattr(player, attr), value)

    def classifier_test(self, expected_class_classifier=None):
        """Test that the keys in the expected_classifier dictionary give the
        expected values in the player classifier dictionary. Also checks that
        two particular keys (memory_depth and stochastic) are in the
        dictionary."""
        player = self.player()

        # Test that player has same classifier as its class unless otherwise
        # specified
        if expected_class_classifier is None:
            expected_class_classifier = player.classifier
        self.assertEqual(expected_class_classifier, self.player.classifier)

        self.assertTrue(
            "memory_depth" in player.classifier, msg="memory_depth not in classifier"
        )
        self.assertTrue(
            "stochastic" in player.classifier, msg="stochastic not in classifier"
        )
        for key in TestOpponent.classifier:
            self.assertEqual(
                Classifiers[key](player),
                self.expected_classifier[key],
                msg="%s - Behaviour: %s != Expected Behaviour: %s"
                % (key, Classifiers[key](player), self.expected_classifier[key]),
            )


class TestMatch(unittest.TestCase):
    """Test class for heads up play between two given players. Plays an
    axelrod match between the two players."""

    def versus_test(
        self,
        player1,
        player2,
        expected_actions1,
        expected_actions2,
        noise=None,
        seed=None,
    ):
        """Tests a sequence of outcomes for two given players."""
        if len(expected_actions1) != len(expected_actions2):
            raise ValueError("Mismatched History lengths.")
        if seed:
            axl.seed(seed)
        turns = len(expected_actions1)
        match = axl.Match((player1, player2), turns=turns, noise=noise)
        match.play()
        # Test expected sequence of play.
        for i, (outcome1, outcome2) in enumerate(
            zip(expected_actions1, expected_actions2)
        ):
            player1.play(player2)
            self.assertEqual(player1.history[i], outcome1)
            self.assertEqual(player2.history[i], outcome2)

    def test_versus_with_incorrect_history_lengths(self):
        """Test the error raised by versus_test if expected actions do not
        match up"""
        with self.assertRaises(ValueError):
            p1, p2 = axl.Cooperator(), axl.Cooperator()
            actions1 = [C, C]
            actions2 = [C]
            self.versus_test(p1, p2, actions1, actions2)


def test_four_vector(test_class, expected_dictionary):
    """
    Checks that two dictionaries match -- the four-vector defining
    a memory-one strategy and the given expected dictionary.
    """
    player1 = test_class.player()
    for key in sorted(expected_dictionary.keys(), key=str):
        test_class.assertAlmostEqual(
            player1._four_vector[key], expected_dictionary[key]
        )


def test_memory(player, opponent, memory_length, seed=0, turns=10):
    """
    Checks if a player reacts to the plays of an opponent in the same way if
    only the given amount of memory is used.
    """
    # Play the match normally.
    axl.seed(seed)
    match = axl.Match((player, opponent), turns=turns)
    plays = [p[0] for p in match.play()]

    # Play with limited history.
    player.reset()
    opponent.reset()
    player._history = axl.LimitedHistory(memory_length)
    opponent._history = axl.LimitedHistory(memory_length)
    axl.seed(seed)
    match = axl.Match((player, opponent), turns=turns, reset=False)
    limited_plays = [p[0] for p in match.play()]

    return plays == limited_plays


class TestMemoryTest(unittest.TestCase):
    """
    Test for the memory test function.
    """

    def test_passes(self):
        """
        The memory test function returns True in this case as the correct mem
        length is used
        """
        player = axl.TitFor2Tats()
        opponent = axl.Defector()
        self.assertTrue(test_memory(player, opponent, memory_length=2))

    def test_failures(self):
        """
        The memory test function returns False in this case as the incorrect mem
        length is used
        """
        player = axl.TitFor2Tats()
        opponent = axl.Defector()
        self.assertFalse(test_memory(player, opponent, memory_length=1))<|MERGE_RESOLUTION|>--- conflicted
+++ resolved
@@ -3,24 +3,6 @@
 import pickle
 import random
 import types
-<<<<<<< HEAD
-import unittest
-
-import numpy as np
-from hypothesis import given, settings
-from hypothesis.strategies import integers, sampled_from
-
-import axelrod
-from axelrod import DefaultGame, Player, LimitedHistory
-from axelrod import Classifiers
-from axelrod.player import simultaneous_play
-from axelrod.tests.property import strategy_lists
-
-C, D = axelrod.Action.C, axelrod.Action.D
-
-short_run_time_short_mem = [
-    s for s in axelrod.short_run_time_strategies if Classifiers["memory_depth"](s()) <= 10
-=======
 import numpy as np
 
 import axelrod as axl
@@ -33,8 +15,9 @@
 C, D = axl.Action.C, axl.Action.D
 
 short_run_time_short_mem = [
-    s for s in axl.short_run_time_strategies if s().classifier["memory_depth"] <= 10
->>>>>>> d4735cb2
+    s
+    for s in axl.short_run_time_strategies
+    if axl.Classifiers["memory_depth"](s()) <= 10
 ]
 
 
@@ -388,7 +371,8 @@
             player = self.player()
             self.assertEqual(len(player.history), 0)
             self.assertEqual(
-                player.match_attributes, {"length": -1, "game": axl.DefaultGame, "noise": 0}
+                player.match_attributes,
+                {"length": -1, "game": axl.DefaultGame, "noise": 0},
             )
             self.assertEqual(player.cooperations, 0)
             self.assertEqual(player.defections, 0)
@@ -525,7 +509,7 @@
         def get_memory_depth_or_zero(player):
             # Some of the test strategies have no entry in the classifiers
             # table, so there isn't logic to load default value of zero.
-            memory = Classifiers["memory_depth"](player)
+            memory = axl.Classifiers["memory_depth"](player)
             return memory if memory else 0
 
         player = self.player()
@@ -631,10 +615,10 @@
         )
         for key in TestOpponent.classifier:
             self.assertEqual(
-                Classifiers[key](player),
+                axl.Classifiers[key](player),
                 self.expected_classifier[key],
                 msg="%s - Behaviour: %s != Expected Behaviour: %s"
-                % (key, Classifiers[key](player), self.expected_classifier[key]),
+                % (key, axl.Classifiers[key](player), self.expected_classifier[key]),
             )
 
 
