--- conflicted
+++ resolved
@@ -569,26 +569,10 @@
             [x for (x, y) in expected_actions],
             [y for (x, y) in expected_actions],
             noise=noise,
-<<<<<<< HEAD
-            match_attributes=match_attributes,
-            seed=seed
-        )
-        if match._stochastic and (seed is None):
-            warnings.warn(
-                "Test Match in TestPlayer.versus_test is stochastic "
-                "but no random seed was given.")
-        self.assertEqual(match.play(), expected_actions)
-
-        if attrs:
-            player = match.players[0]
-            for attr, value in attrs.items():
-                self.assertEqual(getattr(player, attr), value)
-=======
             seed=seed,
             attrs=attrs,
             match_attributes=match_attributes
         )
->>>>>>> 3ee324f7
 
     def classifier_test(self, expected_class_classifier=None):
         """Test that the keys in the expected_classifier dictionary give the
@@ -645,26 +629,12 @@
         attrs=None
     ):
         """Tests a sequence of outcomes for two given players."""
-<<<<<<< HEAD
-        if len(expected_actions1) != len(expected_actions2):
-            raise ValueError("Mismatched History lengths.")
-        turns = len(expected_actions1)
-        match = axl.Match((player1, player2), turns=turns, noise=noise, seed=seed)
-        if match._stochastic and (seed is None):
-            warnings.warn(
-                "Test Match in TestMatch.versus_test is stochastic "
-                "but no random seed was given.")
-        result = match.play()
-        self.assertEqual(result, list(zip(expected_actions1, expected_actions2)))
-=======
-        if seed is not None:
-            axl.seed(seed)
         if len(expected_actions1) != len(expected_actions2):
             raise ValueError("Mismatched Expected History in TestMatch.")
         turns = len(expected_actions1)
 
         match = axl.Match(
-            (player1, player2), turns=turns, noise=noise,
+            (player1, player2), turns=turns, noise=noise, seed=seed,
             match_attributes=match_attributes)
         match.play()
 
@@ -678,7 +648,6 @@
         if attrs:
             for attr, value in attrs.items():
                 self.assertEqual(getattr(player1, attr), value)
->>>>>>> 3ee324f7
 
     def test_versus_with_incorrect_history_lengths(self):
         """Test the error raised by versus_test if expected actions do not
