--- conflicted
+++ resolved
@@ -1,19 +1,11 @@
 """Tests for the tit for tat strategies."""
-
 import copy
-<<<<<<< HEAD
-import axelrod as axl
-from axelrod.tests.property import strategy_lists
-
-from hypothesis import given, settings
-=======
-import random
+from hypothesis import settings
+from hypothesis.strategies import integers
 
 import axelrod as axl
 from axelrod.tests.property import strategy_lists
 from hypothesis import given
->>>>>>> 0739d390
-from hypothesis.strategies import integers
 
 from .test_player import TestPlayer
 
