
import numpy as np
<<<<<<< HEAD

=======
>>>>>>> 0739d390
from axelrod.action import Action
from axelrod.classifier import Classifiers
from axelrod.player import Player
from axelrod.strategies import TitForTat
from axelrod.strategy_transformers import NiceTransformer
from numpy.random import choice

from ._strategies import all_strategies
from .hunter import (
    AlternatorHunter,
    CooperatorHunter,
    CycleHunter,
    DefectorHunter,
    EventualCycleHunter,
    MathConstantHunter,
    RandomHunter,
)

# Needs to be computed manually to prevent circular dependency
ordinary_strategies = [s for s in all_strategies if Classifiers.obey_axelrod(s())]

C, D = Action.C, Action.D


class MetaPlayer(Player):
    """
    A generic player that has its own team of players.

    Names:

    - Meta Player: Original name by Karol Langner
    """

    name = "Meta Player"
    classifier = {
        "memory_depth": float("inf"),  # Long memory
        "stochastic": True,
        "makes_use_of": set(),
        "long_run_time": True,
        "inspects_source": False,
        "manipulates_source": False,
        "manipulates_state": False,
    }

    def __init__(self, team=None):
        # The default is to use all strategies available, but we need to import
        # the list at runtime, since _strategies import also _this_ module
        # before defining the list.
        if team:
            self.team = team
        else:
            # Needs to be computed manually to prevent circular dependency
            self.team = ordinary_strategies
        # Make sure we don't use any meta players to avoid infinite recursion.
        self.team = [t for t in self.team if not issubclass(t, MetaPlayer)]
        # Initiate all the players in our team.
        self.team = [t() for t in self.team]

        super().__init__()

        # This player inherits the classifiers of its team.
        # Note that memory_depth is not simply the max memory_depth of the team.
        for key in [
            "stochastic",
            "inspects_source",
            "manipulates_source",
            "manipulates_state",
        ]:
            self.classifier[key] = any(map(Classifiers[key], self.team))

        for t in self.team:
            self.classifier["makes_use_of"].update(Classifiers["makes_use_of"](t))

        self._last_results = None

    def set_seed(self, seed=None):
        super().set_seed(seed=seed)
        # Seed the team as well
        for t in self.team:
            t.set_seed(self._random.random_seed_int())

    def receive_match_attributes(self):
        for t in self.team:
            t.set_match_attributes(**self.match_attributes)

    def __repr__(self):
        team_size = len(self.team)
        return "{}: {} player{}".format(
            self.name, team_size, "s" if team_size > 1 else ""
        )

    def update_histories(self, coplay):
        # Update team histories.
        for player, play in zip(self.team, self._last_results):
            player.history.append(play, coplay)

    def update_history(self, play, coplay):
        super().update_history(play, coplay)
        self.update_histories(coplay)

    def strategy(self, opponent):
        # Get the results of all our players.
        results = []
        for player in self.team:
            play = player.strategy(opponent)
            results.append(play)
        self._last_results = results
        # A subclass should just define a way to choose the result based on
        # team results.
        return self.meta_strategy(results, opponent)

    def meta_strategy(self, results, opponent):
        """Determine the meta result based on results of all players.
        Override this function in child classes."""
        return C


class MetaMajority(MetaPlayer):
    """A player who goes by the majority vote of all other non-meta players.

    Names:

    - Meta Majority: Original name by Karol Langner
    """

    name = "Meta Majority"

    @staticmethod
    def meta_strategy(results, opponent):
        if results.count(D) > results.count(C):
            return D
        return C


class MetaMinority(MetaPlayer):
    """A player who goes by the minority vote of all other non-meta players.

    Names:

    - Meta Minority: Original name by Karol Langner
    """

    name = "Meta Minority"

    @staticmethod
    def meta_strategy(results, opponent):
        if results.count(D) < results.count(C):
            return D
        return C


class MetaWinner(MetaPlayer):
    """A player who goes by the strategy of the current winner.

    Names:

    - Meta Winner: Original name by Karol Langner
    """

    name = "Meta Winner"

    def __init__(self, team=None):
        super().__init__(team=team)
        # For each player, we will keep the history of proposed moves and
        # a running score since the beginning of the game.
        self.scores = np.zeros(len(self.team))
        self.classifier["long_run_time"] = True

    def _update_scores(self, coplay):
        # Update the running score for each player, before determining the
        # next move.
        game = self.match_attributes["game"]
        scores = []
        for player in self.team:
            last_round = (player.history[-1], coplay)
            s = game.scores[last_round][0]
            scores.append(s)
        self.scores += np.array(scores)

    def update_histories(self, coplay):
        super().update_histories(coplay)
        self._update_scores(coplay)

    def meta_strategy(self, results, opponent):
        # Choice an action based on the collection of scores
        bestscore = max(self.scores)
        beststrategies = [
            i for (i, score) in enumerate(self.scores) if score == bestscore
        ]
        bestproposals = [results[i] for i in beststrategies]
        bestresult = C if C in bestproposals else D
        return bestresult


NiceMetaWinner = NiceTransformer()(MetaWinner)


class MetaWinnerEnsemble(MetaWinner):
    """A variant of MetaWinner that chooses one of the top scoring strategies
    at random against each opponent. Note this strategy is always stochastic
    regardless of the team.

    Names:

    - Meta Winner Ensemble: Original name by Marc Harper
    """

    name = "Meta Winner Ensemble"

    def meta_strategy(self, results, opponent):
        # Sort by score
        scores = [(score, i) for (i, score) in enumerate(self.scores)]
        # Choose one of the best scorers at random
        scores.sort(reverse=True)
        prop = max(1, int(len(scores) * 0.08))
        index = self._random.choice([i for (s, i) in scores[:prop]])
        return results[index]


NiceMetaWinnerEnsemble = NiceTransformer()(MetaWinnerEnsemble)


class MetaHunter(MetaPlayer):
    """A player who uses a selection of hunters.

    Names

    - Meta Hunter: Original name by Karol Langner
    """

    name = "Meta Hunter"
    classifier = {
        "memory_depth": float("inf"),  # Long memory
        "stochastic": False,
        "makes_use_of": set(),
        "long_run_time": False,
        "inspects_source": False,
        "manipulates_source": False,
        "manipulates_state": False,
    }

    def __init__(self):
        # Notice that we don't include the cooperator hunter, because it leads
        # to excessive defection and therefore bad performance against
        # unforgiving strategies. We will stick to hunters that use defections
        # as cues. However, a really tangible benefit comes from combining
        # Random Hunter and Math Constant Hunter, since together they catch
        # strategies that are lightly randomized but still quite constant
        # (the tricky/suspicious ones).
        team = [
            DefectorHunter,
            AlternatorHunter,
            RandomHunter,
            MathConstantHunter,
            CycleHunter,
            EventualCycleHunter,
        ]

        super().__init__(team=team)

    @staticmethod
    def meta_strategy(results, opponent):
        # If any of the hunters smells prey, then defect!
        if D in results:
            return D

        # Tit-for-tat might seem like a better default choice, but in many
        # cases it complicates the heuristics of hunting and creates
        # false-positives. So go ahead and use it, but only for longer
        # histories.
        if len(opponent.history) > 100:
            return D if opponent.history[-1:] == [D] else C
        else:
            return C


class MetaHunterAggressive(MetaPlayer):
    """A player who uses a selection of hunters.

    Names

    - Meta Hunter Aggressive: Original name by Marc Harper
    """

    name = "Meta Hunter Aggressive"
    classifier = {
        "memory_depth": float("inf"),  # Long memory
        "stochastic": False,
        "makes_use_of": set(),
        "long_run_time": False,
        "inspects_source": False,
        "manipulates_source": False,
        "manipulates_state": False,
    }

    def __init__(self, team=None):
        # This version uses CooperatorHunter
        if team is None:
            team = [
                DefectorHunter,
                AlternatorHunter,
                RandomHunter,
                MathConstantHunter,
                CycleHunter,
                EventualCycleHunter,
                CooperatorHunter,
            ]

        super().__init__(team=team)

    @staticmethod
    def meta_strategy(results, opponent):
        # If any of the hunters smells prey, then defect!
        if D in results:
            return D

        # Tit-for-tat might seem like a better default choice, but in many
        # cases it complicates the heuristics of hunting and creates
        # false-positives. So go ahead and use it, but only for longer
        # histories.
        if len(opponent.history) > 100:
            return D if opponent.history[-1:] == [D] else C
        else:
            return C


class MetaMajorityMemoryOne(MetaMajority):
    """MetaMajority with the team of Memory One players

    Names

    - Meta Majority Memory One: Original name by Marc Harper
    """

    name = "Meta Majority Memory One"

    def __init__(self):
        team = [s for s in ordinary_strategies if Classifiers["memory_depth"](s()) <= 1]
        super().__init__(team=team)
        self.classifier["long_run_time"] = False


class MetaMajorityFiniteMemory(MetaMajority):
    """MetaMajority with the team of Finite Memory Players

    Names

    - Meta Majority Finite Memory: Original name by Marc Harper
    """

    name = "Meta Majority Finite Memory"

    def __init__(self):
        team = [
            s
            for s in ordinary_strategies
            if Classifiers["memory_depth"](s()) < float("inf")
        ]
        super().__init__(team=team)


class MetaMajorityLongMemory(MetaMajority):
    """MetaMajority with the team of Long (infinite) Memory Players

    Names

    - Meta Majority Long Memory: Original name by Marc Harper
    """

    name = "Meta Majority Long Memory"

    def __init__(self):
        team = [
            s
            for s in ordinary_strategies
            if Classifiers["memory_depth"](s()) == float("inf")
        ]
        super().__init__(team=team)


class MetaWinnerMemoryOne(MetaWinner):
    """MetaWinner with the team of Memory One players

    Names

    - Meta Winner Memory Memory One: Original name by Marc Harper
    """

    name = "Meta Winner Memory One"

    def __init__(self):
        team = [s for s in ordinary_strategies if Classifiers["memory_depth"](s()) <= 1]
        super().__init__(team=team)
        self.classifier["long_run_time"] = False


class MetaWinnerFiniteMemory(MetaWinner):
    """MetaWinner with the team of Finite Memory Players

    Names

    - Meta Winner Finite Memory: Original name by Marc Harper
    """

    name = "Meta Winner Finite Memory"

    def __init__(self):
        team = [
            s
            for s in ordinary_strategies
            if Classifiers["memory_depth"](s()) < float("inf")
        ]
        super().__init__(team=team)


class MetaWinnerLongMemory(MetaWinner):
    """MetaWinner with the team of Long (infinite) Memory Players

    Names

    - Meta Winner Long Memory: Original name by Marc Harper
    """

    name = "Meta Winner Long Memory"

    def __init__(self):
        team = [
            s
            for s in ordinary_strategies
            if Classifiers["memory_depth"](s()) == float("inf")
        ]
        super().__init__(team=team)


class MetaWinnerDeterministic(MetaWinner):
    """Meta Winner with the team of Deterministic Players.

    Names

    - Meta Winner Deterministic: Original name by Marc Harper
    """

    name = "Meta Winner Deterministic"

    def __init__(self):
        team = [s for s in ordinary_strategies if not Classifiers["stochastic"](s())]
        super().__init__(team=team)
        self.classifier["stochastic"] = False


class MetaWinnerStochastic(MetaWinner):
    """Meta Winner with the team of Stochastic Players.

    Names

    - Meta Winner Stochastic: Original name by Marc Harper
    """

    name = "Meta Winner Stochastic"

    def __init__(self):
        team = [s for s in ordinary_strategies if Classifiers["stochastic"](s())]
        super().__init__(team=team)


class MetaMixer(MetaPlayer):
    """A player who randomly switches between a team of players.
    If no distribution is passed then the player will uniformly choose between
    sub players.

    In essence this is creating a Mixed strategy.

    Parameters

    team : list of strategy classes, optional
        Team of strategies that are to be randomly played
        If none is passed will select the ordinary strategies.
    distribution : list representing a probability distribution, optional
        This gives the distribution from which to select the players.
        If none is passed will select uniformly.

    Names

    - Meta Mixer: Original name by Vince Knight
    """

    name = "Meta Mixer"
    classifier = {
        "memory_depth": float("inf"),  # Long memory
        "stochastic": True,
        "makes_use_of": set(),
        "long_run_time": True,
        "inspects_source": False,
        "manipulates_source": False,
        "manipulates_state": False,
    }

    def __init__(self, team=None, distribution=None):
        self.distribution = distribution
        super().__init__(team=team)

    def meta_strategy(self, results, opponent):
        """Using the numpy.random choice function to sample with weights"""
        return self._random.choice(results, p=self.distribution)


class NMWEDeterministic(NiceMetaWinnerEnsemble):
    """Nice Meta Winner Ensemble with the team of Deterministic Players.

    Names

    - Nice Meta Winner Ensemble Deterministic: Original name by Marc Harper
    """

    name = "NMWE Deterministic"

    def __init__(self):
        team = [s for s in ordinary_strategies if not Classifiers["stochastic"](s())]
        super().__init__(team=team)
        self.classifier["stochastic"] = True


class NMWEStochastic(NiceMetaWinnerEnsemble):
    """Nice Meta Winner Ensemble with the team of Stochastic Players.

    Names

    - Nice Meta Winner Ensemble Stochastic: Original name by Marc Harper
    """

    name = "NMWE Stochastic"

    def __init__(self):
        team = [s for s in ordinary_strategies if Classifiers["stochastic"](s())]
        super().__init__(team=team)


class NMWEFiniteMemory(NiceMetaWinnerEnsemble):
    """Nice Meta Winner Ensemble with the team of Finite Memory Players.

    Names

    - Nice Meta Winner Ensemble Finite Memory: Original name by Marc Harper
    """

    name = "NMWE Finite Memory"

    def __init__(self):
        team = [
            s
            for s in ordinary_strategies
            if Classifiers["memory_depth"](s()) < float("inf")
        ]
        super().__init__(team=team)


class NMWELongMemory(NiceMetaWinnerEnsemble):
    """Nice Meta Winner Ensemble with the team of Long Memory Players.

    Names

    - Nice Meta Winner Ensemble Long Memory: Original name by Marc Harper
    """

    name = "NMWE Long Memory"

    def __init__(self):
        team = [
            s
            for s in ordinary_strategies
            if Classifiers["memory_depth"](s()) == float("inf")
        ]
        super().__init__(team=team)


class NMWEMemoryOne(NiceMetaWinnerEnsemble):
    """Nice Meta Winner Ensemble with the team of Memory One Players.

    Names

    - Nice Meta Winner Ensemble Memory One: Original name by Marc Harper
    """

    name = "NMWE Memory One"

    def __init__(self):
        team = [s for s in ordinary_strategies if Classifiers["memory_depth"](s()) <= 1]
        super().__init__(team=team)
        self.classifier["long_run_time"] = False


class MemoryDecay(MetaPlayer):
    """
    A player utilizes the (default) Tit for Tat strategy for the first (default) 15 turns,
    at the same time memorizing the opponent's decisions. After the 15 turns have
    passed, the player calculates a 'net cooperation score' (NCS) for their opponent,
    weighing decisions to Cooperate as (default) 1, and to Defect as (default)
    -2. If the opponent's NCS is below 0, the player defects; otherwise,
    they cooperate.

    The player's memories of the opponent's decisions have a random chance to be
    altered (i.e., a C decision becomes D or vice versa; default probability
    is 0.03) or deleted (default probability is 0.1).

    It is possible to pass a different axelrod player class to change the initial
    player behavior.

    Name: Memory Decay
    """

    name = "Memory Decay"
    classifier = {
        "memory_depth": float("inf"),
        "long_run_time": False,
        "stochastic": True,
        "makes_use_of": set(),
        "inspects_source": False,
        "manipulates_source": False,
        "manipulates_state": False,
    }

    def __init__(
        self,
        p_memory_delete: float = 0.1,
        p_memory_alter: float = 0.03,
        loss_value: float = -2,
        gain_value: float = 1,
        memory: list = None,
        start_strategy: Player = TitForTat,
        start_strategy_duration: int = 15,
    ):
        super().__init__(team=[start_strategy])
        # This strategy is stochastic even if none of the team is.  The
        # MetaPlayer initializer will set stochastic to be False in that case.
        self.classifier["stochastic"] = True

        self.p_memory_delete = p_memory_delete
        self.p_memory_alter = p_memory_alter
        self.loss_value = loss_value
        self.gain_value = gain_value
        self.memory = [] if not memory else memory
        self.start_strategy_duration = start_strategy_duration
        self.gloss_values = None

    def __repr__(self):
        return Player.__repr__(self)

    def gain_loss_translate(self):
        """
        Translates the actions (D and C) to numeric values (loss_value and
        gain_value).
        """
        values = {C: self.gain_value, D: self.loss_value}
        self.gloss_values = [values[action] for action in self.memory]

    def memory_alter(self):
        """
        Alters memory entry, i.e. puts C if there's a D and vice versa.
        """
        alter = self._random.choice(range(0, len(self.memory)))
        self.memory[alter] = self.memory[alter].flip()

    def memory_delete(self):
        """
        Deletes memory entry.
        """
        self.memory.pop(self._random.choice(range(0, len(self.memory))))

    def meta_strategy(self, results, opponent):
        try:
            self.memory.append(opponent.history[-1])
        except IndexError:
            pass
        if len(self.history) < self.start_strategy_duration:
            return results[0]
        else:
            if self._random.random() <= self.p_memory_alter:
                self.memory_alter()
            if self._random.random() <= self.p_memory_delete:
                self.memory_delete()
            self.gain_loss_translate()
            if sum(self.gloss_values) < 0:
                return D
            else:
                return C<|MERGE_RESOLUTION|>--- conflicted
+++ resolved
@@ -1,15 +1,10 @@
-
 import numpy as np
-<<<<<<< HEAD
-
-=======
->>>>>>> 0739d390
+
 from axelrod.action import Action
 from axelrod.classifier import Classifiers
 from axelrod.player import Player
 from axelrod.strategies import TitForTat
 from axelrod.strategy_transformers import NiceTransformer
-from numpy.random import choice
 
 from ._strategies import all_strategies
 from .hunter import (
