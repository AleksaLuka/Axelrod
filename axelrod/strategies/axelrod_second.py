"""
Additional strategies from Axelrod's second tournament.
"""

import random
import numpy as np

from axelrod.action import Action
from axelrod.player import Player
from axelrod.random_ import random_choice

from axelrod.interaction_utils import compute_final_score


C, D = Action.C, Action.D


class Champion(Player):
    """
    Strategy submitted to Axelrod's second tournament by Danny Champion.

    This player cooperates on the first 10 moves and plays Tit for Tat for the
    next 15 more moves. After 25 moves, the program cooperates unless all the
    following are true: the other player defected on the previous move, the
    other player cooperated less than 60% and the random number between 0 and 1
    is greater that the other player's cooperation rate.

    Names:

    - Champion: [Axelrod1980b]_
    """

    name = "Champion"
    classifier = {
        'memory_depth': float('inf'),
        'stochastic': True,
        'makes_use_of': set(),
        'long_run_time': False,
        'inspects_source': False,
        'manipulates_source': False,
        'manipulates_state': False
    }

    def strategy(self, opponent: Player) -> Action:
        current_round = len(self.history)
        # Cooperate for the first 10 turns
        if current_round == 0:
            return C
        if current_round < 10:
            return C
        # Mirror partner for the next phase
        if current_round < 25:
            return opponent.history[-1]
        # Now cooperate unless all of the necessary conditions are true
        defection_prop = opponent.defections / len(opponent.history)
        if opponent.history[-1] == D:
            r = random.random()
            if defection_prop >= max(0.4, r):
                return D
        return C


class Eatherley(Player):
    """
    Strategy submitted to Axelrod's second tournament by Graham Eatherley.

    A player that keeps track of how many times in the game the other player
    defected. After the other player defects, it defects with a probability
    equal to the ratio of the other's total defections to the total moves to
    that point.

    Names:

    - Eatherley: [Axelrod1980b]_
    """

    name = "Eatherley"
    classifier = {
        'memory_depth': float('inf'),
        'stochastic': True,
        'makes_use_of': set(),
        'long_run_time': False,
        'inspects_source': False,
        'manipulates_source': False,
        'manipulates_state': False
    }

    @staticmethod
    def strategy(opponent: Player) -> Action:
        # Cooperate on the first move
        if not len(opponent.history):
            return C
        # Reciprocate cooperation
        if opponent.history[-1] == C:
            return C
        # Respond to defections with probability equal to opponent's total
        # proportion of defections
        defection_prop = opponent.defections / len(opponent.history)
        return random_choice(1 - defection_prop)


class Tester(Player):
    """
    Submitted to Axelrod's second tournament by David Gladstein.

    This strategy is a TFT variant that attempts to exploit certain strategies. It
    defects on the first move. If the opponent ever defects, TESTER 'apologies' by
    cooperating and then plays TFT for the rest of the game. Otherwise TESTER
    alternates cooperation and defection.

    This strategy came 46th in Axelrod's second tournament.

    Names:

    - Tester: [Axelrod1980b]_
    """

    name = "Tester"
    classifier = {
        'memory_depth': float('inf'),
        'stochastic': False,
        'makes_use_of': set(),
        'long_run_time': False,
        'inspects_source': False,
        'manipulates_source': False,
        'manipulates_state': False
    }

    def __init__(self) -> None:
        super().__init__()
        self.is_TFT = False

    def strategy(self, opponent: Player) -> Action:
        # Defect on the first move
        if not opponent.history:
            return D
        # Am I TFT?
        if self.is_TFT:
            return D if opponent.history[-1:] == [D] else C
        else:
            # Did opponent defect?
            if opponent.history[-1] == D:
                self.is_TFT = True
                return C
            if len(self.history) in [1, 2]:
                return C
            # Alternate C and D
            return self.history[-1].flip()


class Gladstein(Player):
    """
    Submitted to Axelrod's second tournament by David Gladstein.

    This strategy is also known as Tester and is based on the reverse
    engineering of the Fortran strategies from Axelrod's second tournament.

    This strategy is a TFT variant that defects on the first round in order to
    test the opponent's response. If the opponent ever defects, the strategy
    'apologizes' by cooperating and then plays TFT for the rest of the game.
    Otherwise, it defects as much as possible subject to the constraint that
    the ratio of its defections to moves remains under 0.5, not counting the
    first defection.

    Names:

    - Gladstein: [Axelrod1980b]_
    - Tester: [Axelrod1980b]_
    """

    name = "Gladstein"
    classifier = {
        'memory_depth': float('inf'),
        'stochastic': False,
        'makes_use_of': set(),
        'long_run_time': False,
        'inspects_source': False,
        'manipulates_source': False,
        'manipulates_state': False
    }

    def __init__(self) -> None:
        super().__init__()
        # This strategy assumes the opponent is a patsy
        self.patsy = True

    def strategy(self, opponent: Player) -> Action:
        # Defect on the first move
        if not self.history:
            return D
        # Is the opponent a patsy?
        if self.patsy:
            # If the opponent defects, apologize and play TFT.
            if opponent.history[-1] == D:
                self.patsy = False
                return C
            # Cooperate as long as the cooperation ratio is below 0.5
            cooperation_ratio = self.cooperations / len(self.history)
            if cooperation_ratio > 0.5:
                return D
            return C
        else:
            # Play TFT
            return opponent.history[-1]


class Tranquilizer(Player):

    """
    Submitted to Axelrod's second tournament by Craig Feathers

    Description given in Axelrod's "More Effective Choice in the
    Prisoner's Dilemma" paper: The rule normally cooperates but
    is ready to defect if the other player defects too often.
    Thus the rule tends to cooperate for the first dozen or two moves
    if the other player is cooperating, but then it throws in a
    defection. If the other player continues to cooperate, then defections
    become more frequent. But as long as Tranquilizer is maintaining an
    average payoff of at least 2.25 points per move, it will never defect
    twice in succession and it will not defect more than
    one-quarter of the time.

    This implementation is based on the reverse engineering of the
    Fortran strategy K67R from Axelrod's second tournament.
    Reversed engineered by: Owen Campbell, Will Guo and Mansour Hakem.

    The strategy starts by cooperating and has 3 states.

    At the start of the strategy it updates its states:

    - It counts the number of consecutive defections by the opponent.
    - If it was in state 2 it moves to state 0 and calculates the
      following quantities two_turns_after_good_defection_ratio and
      two_turns_after_good_defection_ratio_count.

      Formula for:

      two_turns_after_good_defection_ratio:

      self.two_turns_after_good_defection_ratio = (
      ((self.two_turns_after_good_defection_ratio
      * self.two_turns_after_good_defection_ratio_count)
      + (3 - (3 * self.dict[opponent.history[-1]]))
      + (2 * self.dict[self.history[-1]])
      - ((self.dict[opponent.history[-1]]
      * self.dict[self.history[-1]])))
      / (self.two_turns_after_good_defection_ratio_count + 1)
      )

      two_turns_after_good_defection_ratio_count =
      two_turns_after_good_defection_ratio + 1

    - If it was in state 1 it moves to state 2 and calculates the
      following quantities one_turn_after_good_defection_ratio and
      one_turn_after_good_defection_ratio_count.

      Formula for:

      one_turn_after_good_defection_ratio:

      self.one_turn_after_good_defection_ratio = (
      ((self.one_turn_after_good_defection_ratio
      * self.one_turn_after_good_defection_ratio_count)
      + (3 - (3 * self.dict[opponent.history[-1]]))
      + (2 * self.dict[self.history[-1]])
      - (self.dict[opponent.history[-1]]
      * self.dict[self.history[-1]]))
      / (self.one_turn_after_good_defection_ratio_count + 1)
      )

      one_turn_after_good_defection_ratio_count:

      one_turn_after_good_defection_ratio_count =
      one_turn_after_good_defection_ratio + 1

    If after this it is in state 1 or 2 then it cooperates.

    If it is in state 0 it will potentially perform 1 of the 2
    following stochastic tests:

    1. If average score per turn is greater than 2.25 then it calculates a
    value of probability:

    probability = (
    (.95 - (((self.one_turn_after_good_defection_ratio)
    + (self.two_turns_after_good_defection_ratio) - 5) / 15))
    + (1 / (((len(self.history))+1) ** 2))
    - (self.dict[opponent.history[-1]] / 4)
    )

    and will cooperate if a random sampled number is less than that value of
    probability. If it does not cooperate then the strategy moves to state 1
    and defects.

    2. If average score per turn is greater than 1.75 but less than 2.25
    then it calculates a value of probability:

    probability = (
    (.25 + ((opponent.cooperations + 1) / ((len(self.history)) + 1)))
    - (self.opponent_consecutive_defections * .25)
    + ((current_score[0]
    - current_score[1]) / 100)
    + (4 / ((len(self.history)) + 1))
    )

    and will cooperate if a random sampled number is less than that value of
    probability. If not, it defects.

    If none of the above holds the player simply plays tit for tat.

    Tranquilizer came in 27th place in Axelrod's second torunament.


    Names:

    - Tranquilizer: [Axelrod1980]_
    """

    name = 'Tranquilizer'
    classifier = {
        'memory_depth': float('inf'),
        'stochastic': True,
        'makes_use_of': {"game"},
        'long_run_time': False,
        'inspects_source': False,
        'manipulates_source': False,
        'manipulates_state': False
    }

    def __init__(self):
        super().__init__()
        self.num_turns_after_good_defection = 0 # equal to FD variable
        self.opponent_consecutive_defections = 0 # equal to S variable
        self.one_turn_after_good_defection_ratio= 5 # equal to AD variable
        self.two_turns_after_good_defection_ratio= 0 # equal to NO variable
        self.one_turn_after_good_defection_ratio_count = 1 # equal to AK variable
        self.two_turns_after_good_defection_ratio_count = 1 # equal to NK variable
        # All above variables correspond to those in original Fotran Code
        self.dict = {C: 0, D: 1}


    def update_state(self, opponent):

        """
        Calculates the ratio values for the one_turn_after_good_defection_ratio,
        two_turns_after_good_defection_ratio and the probability values,
        and sets the value of num_turns_after_good_defection.
        """
        if opponent.history[-1] == D:
            self.opponent_consecutive_defections += 1
        else:
            self.opponent_consecutive_defections = 0

        if self.num_turns_after_good_defection == 2:
            self.num_turns_after_good_defection = 0
            self.two_turns_after_good_defection_ratio = (
                ((self.two_turns_after_good_defection_ratio
                * self.two_turns_after_good_defection_ratio_count)
                + (3 - (3 * self.dict[opponent.history[-1]]))
                + (2 * self.dict[self.history[-1]])
                - ((self.dict[opponent.history[-1]]
                * self.dict[self.history[-1]])))
                / (self.two_turns_after_good_defection_ratio_count + 1)
                )
            self.two_turns_after_good_defection_ratio_count += 1
        elif self.num_turns_after_good_defection == 1:
            self.num_turns_after_good_defection = 2
            self.one_turn_after_good_defection_ratio = (
                ((self.one_turn_after_good_defection_ratio
                * self.one_turn_after_good_defection_ratio_count)
                + (3 - (3 * self.dict[opponent.history[-1]]))
                + (2 * self.dict[self.history[-1]])
                - (self.dict[opponent.history[-1]]
                * self.dict[self.history[-1]]))
                / (self.one_turn_after_good_defection_ratio_count + 1)
                )
            self.one_turn_after_good_defection_ratio_count += 1

    def strategy(self, opponent: Player) -> Action:

        if not self.history:
            return C


        self.update_state(opponent)
        if  self.num_turns_after_good_defection in [1, 2]:
            return C

        current_score = compute_final_score(zip(self.history, opponent.history))

        if (current_score[0] / ((len(self.history)) + 1)) >= 2.25:
            probability = (
                (.95 - (((self.one_turn_after_good_defection_ratio)
                + (self.two_turns_after_good_defection_ratio) - 5) / 15))
                + (1 / (((len(self.history))+1) ** 2))
                - (self.dict[opponent.history[-1]] / 4)
                )
            if random.random() <= probability:
                return C
            self.num_turns_after_good_defection = 1
            return D
        if (current_score[0] / ((len(self.history)) + 1)) >= 1.75:
            probability = (
                (.25 + ((opponent.cooperations + 1) / ((len(self.history)) + 1)))
                - (self.opponent_consecutive_defections * .25)
                + ((current_score[0]
                - current_score[1]) / 100)
                + (4 / ((len(self.history)) + 1))
                )
            if random.random() <= probability:
                return C
            return D
        return opponent.history[-1]


class MoreGrofman(Player):
    """
    Submitted to Axelrod's second tournament by Bernard Grofman.

    This strategy has 3 phases:

    1. First it cooperates on the first two rounds
    2. For rounds 3-7 inclusive, it plays the same as the opponent's last move
    3. Thereafter, it applies the following logic, looking at its memory of the
       last 8\* rounds (ignoring the most recent round).

      - If its own previous move was C and the opponent has defected less than
        3 times in the last 8\* rounds, cooperate
      - If its own previous move was C and the opponent has defected 3 or
        more times in the last 8\* rounds, defect
      - If its own previous move was D and the opponent has defected only once
        or not at all in the last 8\* rounds, cooperate
      - If its own previous move was D and the opponent has defected more than
        once in the last 8\* rounds, defect

    \* The code looks at the first 7 of the last 8 rounds, ignoring the most
    recent round.

    Names:
    - Grofman's strategy: [Axelrod1980b]_
    - K86R: [Axelrod1980b]_
    """
    name = "MoreGrofman"
    classifier = {
        'memory_depth': 8,
        'stochastic': False,
        'makes_use_of': set(),
        'long_run_time': False,
        'inspects_source': False,
        'manipulates_source': False,
        'manipulates_state': False
    }

    def strategy(self, opponent: Player) -> Action:
        # Cooperate on the first two moves
        if len(self.history) < 2:
            return C
        # For rounds 3-7, play the opponent's last move
        elif 2 <= len(self.history) <= 6:
            return opponent.history[-1]
        else:
            # Note: the Fortran code behavior ignores the opponent behavior
            #   in the last round and instead looks at the first 7 of the last
            #   8 rounds.
            opponent_defections_last_8_rounds = opponent.history[-8:-1].count(D)
            if self.history[-1] == C and opponent_defections_last_8_rounds <= 2:
                return C
            if self.history[-1] == D and opponent_defections_last_8_rounds <= 1:
                return C
            return D


class Kluepfel(Player):
    """
    Strategy submitted to Axelrod's second tournament by Charles Kluepfel
    (K32R).

    This player keeps track of the the opponent's responses to own behavior:

    - `cd_count` counts: Opponent cooperates as response to player defecting.
    - `dd_count` counts: Opponent defects as response to player defecting.
    - `cc_count` counts: Opponent cooperates as response to player cooperating.
    - `dc_count` counts: Opponent defects as response to player cooperating.

    After 26 turns, the player then tries to detect a random player.  The
    player decides that the opponent is random if
    cd_counts >= (cd_counts+dd_counts)/2 - 0.75*sqrt(cd_counts+dd_counts) AND
    cc_counts >= (dc_counts+cc_counts)/2 - 0.75*sqrt(dc_counts+cc_counts).
    If the player decides that they are playing against a random player, then
    they will always defect.

    Otherwise respond to recent history using the following set of rules:

    - If opponent's last three choices are the same, then respond in kind.
    - If opponent's last two choices are the same, then respond in kind with
      probability 90%.
    - Otherwise if opponent's last action was to cooperate, then cooperate
      with probability 70%.
    - Otherwise if opponent's last action was to defect, then defect
      with probability 60%.

    Names:

    - Kluepfel: [Axelrod1980b]_
    """

    name = "Kluepfel"
    classifier = {
        'memory_depth': float('inf'),
        'stochastic': True,
        'makes_use_of': set(),
        'long_run_time': False,
        'inspects_source': False,
        'manipulates_source': False,
        'manipulates_state': False
    }

    def __init__(self):
        super().__init__()
        self.cd_counts, self.dd_counts, self.dc_counts, self.cc_counts = 0, 0, 0, 0

    def strategy(self, opponent: Player) -> Action:
        # First update the response matrix.
        if len(self.history) >= 2:
            if self.history[-2] == D:
                if opponent.history[-1] == C:
                    self.cd_counts += 1
                else:
                    self.dd_counts += 1
            else:
                if opponent.history[-1] == C:
                    self.dc_counts += 1
                else:
                    self.cc_counts += 1

        # Check for randomness
        if len(self.history) > 26:
            if self.cd_counts >= (self.cd_counts+self.dd_counts)/2 - 0.75*np.sqrt(self.cd_counts+self.dd_counts) and \
                self.cc_counts >= (self.dc_counts+self.cc_counts)/2 - 0.75*np.sqrt(self.dc_counts+self.cc_counts):
                return D

        # Otherwise respond to recent history

        one_move_ago, two_moves_ago, three_moves_ago = C, C, C
        if len(opponent.history) >= 1:
            one_move_ago = opponent.history[-1]
        if len(opponent.history) >= 2:
            two_moves_ago = opponent.history[-2]
        if len(opponent.history) >= 3:
            three_moves_ago = opponent.history[-3]

        if one_move_ago == two_moves_ago and two_moves_ago == three_moves_ago:
            return one_move_ago

        r = random.random() # Everything following is stochastic
        if one_move_ago == two_moves_ago:
            if r < 0.9:
                return one_move_ago
            else:
                return one_move_ago.flip()
        if one_move_ago == C:
            if r < 0.7:
                return one_move_ago
            else:
                return one_move_ago.flip()
        if one_move_ago == D:
            if r < 0.6:
                return one_move_ago
            else:
                return one_move_ago.flip()


class Borufsen(Player):
    """
    Strategy submitted to Axelrod's second tournament by Otto Borufsen
    (K32R), and came in third in that tournament.

    This player keeps track of the the opponent's responses to own behavior:

    - `cd_count` counts: Opponent cooperates as response to player defecting.
    - `cc_count` counts: Opponent cooperates as response to player cooperating.

    The player has a defect mode and a normal mode.  In defect mode, the
    player will always defect.  In normal mode, the player obeys the following
    ranked rules:

    1. If in the last three turns, both the player/opponent defected, then
       cooperate for a single turn.
    2. If in the last three turns, the player/opponent acted differently from
       each other and they're alternating, then change next defect to
       cooperate.  (Doesn't block third rule.)
    3. Otherwise, do tit-for-tat.

    Start in normal mode, but every 25 turns starting with the 27th turn,
    re-evaluate the mode.  Enter defect mode if any of the following
    conditions hold:

    - Detected random:  Opponent cooperated 7-18 times since last mode
      evaluation (or start) AND less than 70% of opponent cooperation was in
      response to player's cooperation, i.e.
      cc_count / (cc_count+cd_count) < 0.7
    - Detect defective:  Opponent cooperated fewer than 3 times since last mode
      evaluation.

    When switching to defect mode, defect immediately.  The first two rules for
    normal mode require that last three turns were in normal mode.  When starting
    normal mode from defect mode, defect on first move.

    Names:

    - Borufsen: [Axelrod1980b]_
    """

    name = "Borufsen"
    classifier = {
        'memory_depth': float('inf'),
        'stochastic': False,
        'makes_use_of': set(),
        'long_run_time': False,
        'inspects_source': False,
        'manipulates_source': False,
        'manipulates_state': False
    }

    def __init__(self):
        super().__init__()
        self.cd_counts, self.cc_counts = 0, 0
        self.mutual_defect_streak = 0
        self.echo_streak = 0
        self.flip_next_defect = False
        self.mode = "Normal"

    def try_return(self, to_return):
        """
        We put the logic here to check for the `flip_next_defect` bit here,
        and proceed like normal otherwise.
        """

        if to_return == C:
            return C
        # Otherwise look for flip bit.
        if self.flip_next_defect:
            self.flip_next_defect = False
            return C
        return D

    def strategy(self, opponent: Player) -> Action:
        turn = len(self.history) + 1

        if turn == 1:
            return C

        # Update the response history.
        if turn >= 3:
            if opponent.history[-1] == C:
                if self.history[-2] == C:
                    self.cc_counts += 1
                else:
                    self.cd_counts += 1

        # Check if it's time for a mode change.
        if turn > 2 and turn % 25 == 2:
            coming_from_defect = False
            if self.mode == "Defect":
                coming_from_defect = True

            self.mode = "Normal"
            coops = self.cd_counts + self.cc_counts

            # Check for a defective strategy
            if coops < 3:
                self.mode = "Defect"

            # Check for a random strategy
            if (coops >= 8 and coops <= 17) and self.cc_counts/coops < 0.7:
                self.mode = "Defect"

            self.cd_counts, self.cc_counts = 0, 0

            # If defect mode, clear flags
            if self.mode == "Defect":
                self.mutual_defect_streak = 0
                self.echo_streak = 0
                self.flip_next_defect = False

            # Check this special case
            if self.mode == "Normal" and coming_from_defect:
                return D

        # Proceed
        if self.mode == "Defect":
            return D
        else:
            assert self.mode == "Normal"

            # Look for mutual defects
            if self.history[-1] == D and opponent.history[-1] == D:
                self.mutual_defect_streak += 1
            else:
                self.mutual_defect_streak = 0
            if self.mutual_defect_streak >= 3:
                self.mutual_defect_streak = 0
                self.echo_streak = 0 # Reset both streaks.
                return self.try_return(C)

            # Look for echoes
            # Fortran code defaults two turns back to C if only second turn
            my_two_back, opp_two_back = C, C
            if turn >= 3:
                my_two_back = self.history[-2]
                opp_two_back = opponent.history[-2]
            if self.history[-1] != opponent.history[-1] and \
                self.history[-1] == opp_two_back and opponent.history[-1] == my_two_back:
                self.echo_streak += 1
            else:
                self.echo_streak = 0
            if self.echo_streak >= 3:
                self.mutual_defect_streak = 0 # Reset both streaks.
                self.echo_streak = 0
                self.flip_next_defect = True

            # Tit-for-tat
            return self.try_return(opponent.history[-1])


class Cave(Player):
    """
    Strategy submitted to Axelrod's second tournament by Rob Cave (K49R), and
    came in fourth in that tournament.

    First look for overly-defective or apparently random opponents, and defect
    if found.  That is any opponent meeting one of:

    - turn > 39 and percent defects > 0.39
    - turn > 29 and percent defects > 0.65
    - turn > 19 and percent defects > 0.79

    Otherwise, respond to cooperation with cooperation.  And respond to defcts
    with either a defect (if opponent has defected at least 18 times) or with
    a random (50/50) choice.  [Cooperate on first.]

    Names:

    - Cave: [Axelrod1980b]_
    """

    name = "Cave"
    classifier = {
        'memory_depth': float('inf'),
        'stochastic': True,
        'makes_use_of': set(),
        'long_run_time': False,
        'inspects_source': False,
        'manipulates_source': False,
        'manipulates_state': False
    }

    def strategy(self, opponent: Player) -> Action:
        turn = len(self.history) + 1
        if turn == 1:
            return C

        number_defects = opponent.defections
        perc_defects = number_defects / turn
<<<<<<< HEAD

        # If overly defect or appears random
=======
        # Defect if the opponent has defected often or appears random.
>>>>>>> 4b8616f0
        if turn > 39 and perc_defects > 0.39:
            return D
        if turn > 29 and perc_defects > 0.65:
            return D
        if turn > 19 and perc_defects > 0.79:
            return D

        if opponent.history[-1] == D:
            if number_defects > 17:
                return D
            else:
                return random_choice(0.5)
        else:
            return C


class WmAdams(Player):
    """
    Strategy submitted to Axelrod's second tournament by William Adams (K44R),
    and came in fifth in that tournament.

    Count the number of opponent defections after their first move, call
    `c_defect`.  Defect if c_defect equals 4, 7, or 9.  If c_defect > 9,
    then defect immediately after opponent defects with probability =
    (0.5)^(c_defect-1).  Otherwise cooperate.

    Names:

    - WmAdams: [Axelrod1980b]_
    """

    name = "WmAdams"
    classifier = {
        'memory_depth': float('inf'),
        'stochastic': True,
        'makes_use_of': set(),
        'long_run_time': False,
        'inspects_source': False,
        'manipulates_source': False,
        'manipulates_state': False
    }

    def strategy(self, opponent: Player) -> Action:
        if len(self.history) <= 1:
            return C
        number_defects = opponent.defections
        if opponent.history[0] == D:
            number_defects -= 1

        if number_defects in [4, 7, 9]:
            return D
        if number_defects > 9 and opponent.history[-1] == D:
            return random_choice((0.5) ** (number_defects - 9))
        return C


class GraaskampKatzen(Player):
    """
    Strategy submitted to Axelrod's second tournament by Jim Graaskamp and Ken
    Katzen (K60R), and came in sixth in that tournament.

    Play Tit-for-Tat at first, and track own score.  At select checkpoints,
    check for a high score.  Switch to Default Mode if:

    - On move 11, score < 23
    - On move 21, score < 53
    - On move 31, score < 83
    - On move 41, score < 113
    - On move 51, score < 143
    - On move 101, score < 293

    Once in Defect Mode, defect forever.

    Names:

    - GraaskampKatzen: [Axelrod1980b]_
    """

    name = "GraaskampKatzen"
    classifier = {
        'memory_depth': float('inf'),
        'stochastic': False,
        'makes_use_of': set(['game']),
        'long_run_time': False,
        'inspects_source': False,
        'manipulates_source': False,
        'manipulates_state': False
    }

    def __init__(self):
        super().__init__()
        self.own_score = 0
        self.mode = "Normal"

    def update_score(self, opponent: Player):
        game = self.match_attributes["game"]
        last_round = (self.history[-1], opponent.history[-1])
        self.own_score += game.score(last_round)[0]

    def strategy(self, opponent: Player) -> Action:
        if self.mode == "Defect":
            return D

        turn = len(self.history) + 1
        if turn == 1:
            return C

        self.update_score(opponent)

        if turn == 11 and self.own_score < 23 or \
           turn == 21 and self.own_score < 53 or \
           turn == 31 and self.own_score < 83 or \
           turn == 41 and self.own_score < 113 or \
           turn == 51 and self.own_score < 143 or \
           turn == 101 and self.own_score < 293:
            self.mode = "Defect"
            return D

        return opponent.history[-1] # Tit-for-Tat


class Weiner(Player):
    """
    Strategy submitted to Axelrod's second tournament by Herb Weiner (K41R),
    and came in seventh in that tournament.

    Play Tit-for-Tat with a chance for forgiveness and a defective override.

    The chance for forgiveness happens only if `forgive_flag` is raised
    (flag discussed below).  If raised and `turn` is greater than `grudge`,
    then override Tit-for-Tat with Cooperation.  `grudge` is a variable that
    starts at 0 and increments 20 with each forgiven Defect (a Defect that is
    overriden through the forgiveness logic).  `forgive_flag` is lower whether
    logic is overriden or not.

    The variable `defect_padding` increments with each opponent Defect, but
    resets to zero with each opponent Cooperate (or `forgive_flag` lowering) so
    that it roughly counts Defects between Cooperates.  Whenever the opponent
    Cooperates, if `defect_padding` (before reseting) is odd, then we raise
    `forgive_flag` for next turn.

    Finally a defective override is assessed after forgiveness.  If five or
    more of the opponent's last twelve actions are Defects, then Defect.  This
    will overrule a forgiveness, but doesn't undo the lowering of
    `forgiveness_flag`.  Note that "last twelve actions" doesn't count the most
    recent action.  Actually the original code updates history after checking
    for defect override.

    Names:

    - Weiner: [Axelrod1980b]_
    """

    name = "Weiner"
    classifier = {
        'memory_depth': float('inf'),
        'stochastic': False,
        'makes_use_of': set(),
        'long_run_time': False,
        'inspects_source': False,
        'manipulates_source': False,
        'manipulates_state': False
    }

    def __init__(self):
        super().__init__()
        self.forgive_flag = False
        self.grudge = 0
        self.defect_padding = 0
        self.last_twelve = [0] * 12
        self.lt_index = 0 # Circles around last_twelve

    def try_return(self, to_return):
        """
        We put the logic here to check for the defective override.
        """

        if np.sum(self.last_twelve) >= 5:
            return D
        return to_return

    def strategy(self, opponent: Player) -> Action:
        if len(opponent.history) == 0:
            return C

        # Update history, lag 1.
        if len(opponent.history) >= 2:
            self.last_twelve[self.lt_index] = 0
            if opponent.history[-2] == D:
                self.last_twelve[self.lt_index] = 1
            self.lt_index = (self.lt_index + 1) % 12

        if self.forgive_flag:
            self.forgive_flag = False
            self.defect_padding = 0
            if self.grudge < len(self.history) + 1 and opponent.history[-1] == D:
                # Then override
                self.grudge += 20
                return self.try_return(C)
            else:
                return self.try_return(opponent.history[-1])
        else:
            # See if forgive_flag should be raised
            if opponent.history[-1] == D:
                self.defect_padding += 1
            else:
                if self.defect_padding % 2 == 1:
                    self.forgive_flag = True
                self.defect_padding = 0

            return self.try_return(opponent.history[-1])<|MERGE_RESOLUTION|>--- conflicted
+++ resolved
@@ -762,12 +762,8 @@
 
         number_defects = opponent.defections
         perc_defects = number_defects / turn
-<<<<<<< HEAD
-
-        # If overly defect or appears random
-=======
+
         # Defect if the opponent has defected often or appears random.
->>>>>>> 4b8616f0
         if turn > 39 and perc_defects > 0.39:
             return D
         if turn > 29 and perc_defects > 0.65:
