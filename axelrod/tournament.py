--- conflicted
+++ resolved
@@ -39,16 +39,12 @@
         if self.processes is None:
             self.run_serial_repetitions(payoffs_list)
         else:
-<<<<<<< HEAD
             if len(self.deterministic_cache) == 0 or not self.prebuilt_cache:
                 self.logger.log('Playing first round robin to build cache')
                 payoffs = self.play_round_robin()
                 payoffs_list.append(payoffs)
                 self.repetitions -= 1
-            payoffs_list = self.run_parallel_repetitions(payoffs_list)
-=======
             self.run_parallel_repetitions(payoffs_list)
->>>>>>> a5096b41
 
         self.result_set.finalise(payoffs_list)
         return self.result_set
@@ -72,14 +68,10 @@
         else:
             workers = self.processes
 
-<<<<<<< HEAD
         self.logger.log(
             'Playing %d round robins with %d parallel processes' % (self.repetitions, workers))
 
         for repetition in range(self.repetitions):
-=======
-        for repetition in range(self.repetitions - 1):
->>>>>>> a5096b41
             work_queue.put(repetition)
 
         self.start_workers(workers, work_queue, done_queue)
